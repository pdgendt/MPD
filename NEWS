<<<<<<< HEAD
ver 0.20 (not yet released)
* protocol
  - "commands" returns playlist commands only if playlist_directory configured
  - "search"/"find" have a "window" parameter
  - report song duration with milliseconds precision
  - "sticker find" can match sticker values
  - drop the "file:///" prefix for absolute file paths
  - add range parameter to command "plchanges" and "plchangesposid"
  - send verbose error message to client
* tags
  - ape, ogg: drop support for non-standard tag "album artist"
    affected filetypes: vorbis, flac, opus & all files with ape2 tags
    (most importantly some mp3s)
  - id3: remove the "id3v1_encoding" setting; by definition, all ID3v1 tags
    are ISO-Latin-1
  - ape: support APE replay gain on remote files
  - read ID3 tags from NFS/SMB
* decoder
  - improved error logging
  - report I/O errors to clients
  - ffmpeg: support ReplayGain and MixRamp
  - ffmpeg: support stream tags
  - gme: add option "accuracy"
  - mad: reduce memory usage while scanning tags
  - mpcdec: read the bit rate
  - pcm: support audio/L16 (RFC 2586) and audio/x-mpd-float
* playlist
  - cue: don't skip pregap
  - embcue: fix last track
  - flac: new plugin which reads the "CUESHEET" metadata block
* output
  - alsa: fix multi-channel order
  - alsa: remove option "use_mmap"
  - alsa: support DSD_U32
  - alsa: disable DoP if it fails
  - jack: reduce CPU usage
  - pulse: set channel map to WAVE-EX
  - recorder: record tags
  - recorder: allow dynamic file names
  - sndio: new output plugin
* mixer
  - null: new plugin
* resampler
  - new block "resampler" in configuration file
    replacing the old "samplerate_converter" setting
  - soxr: allow multi-threaded resampling
* reset song priority on playback
* write database and state file atomically
* always write UTF-8 to the log file.
* remove dependency on GLib
* support libsystemd (instead of the older libsystemd-daemon)
* database
  - proxy: add TCP keepalive option
* update
  - apply .mpdignore matches to subdirectories
=======
ver 0.19.19 (not yet released)
* decoder
  - wildmidi: support libWildMidi 0.4
* output
  - pulse: support 32 bit, 24 bit and floating point playback
>>>>>>> a546bfe7

ver 0.19.18 (2016/08/05)
* decoder
  - ffmpeg: fix crash with older FFmpeg versions (< 3.0)
  - ffmpeg: log detailed error message
  - ffmpeg: support FFmpeg 3.1
  - sidplay: detect libsidplay2 with pkg-config
  - sidplay: log detailed error message
  - sidplay: read the "date" tag
  - sidplay: allow building with libsidplayfp instead of libsidplay2
* output
  - shout: recognize setting "encoder" instead of "encoding"
* fix memory leak after stream failure
* fix build failure with Boost 1.61
* require gcc 4.7 or newer

ver 0.19.17 (2016/07/09)
* decoder
  - flac: fix assertion failure while seeking
  - flac: fix stream duration indicator
  - fix seek problems in several plugins
* fix spurious seek error "Failed to allocate silence buffer"
* replay gain: fix "replay_gain_handler mixer" setting
* DSD: use 0x69 as silence pattern
* fix use-after-free bug on "close" and "kill"

ver 0.19.16 (2016/06/13)
* faster seeking
* fix system include path order
* add missing DocBook file to tarball

ver 0.19.15 (2016/04/30)
* decoder
  - ffmpeg: support FFmpeg 3.0
  - ffmpeg: use as fallback instead of "mad" if no plugin matches
  - opus: support bigger OpusTags packets
* fix more build failures on non-glibc builds due to constexpr Mutex
* fix build failure due to missing include
* fix unit test on Alpha

ver 0.19.14 (2016/03/18)
* decoder
  - dsdiff: fix off-by-one buffer overflow
  - opus: limit tag size to 64 kB
* archive
  - iso9660: fix buffer overflow
* fix quadratic runtime bug in the tag pool
* fix build failures on non-glibc builds due to constexpr Mutex

ver 0.19.13 (2016/02/23)
* tags
  - aiff, riff: fix ID3 chunk padding
* decoder
  - ffmpeg: support the TAK codec
* fix disappearing duration of remote songs during playback
* initialize supplementary groups with glibc 2.19+

ver 0.19.12 (2015/12/15)
* fix assertion failure on malformed UTF-8 tag
* fix build failure on non-Linux systems
* fix LimitRTTIME in systemd unit file

ver 0.19.11 (2015/10/27)
* tags
  - ape: fix buffer overflow
* decoder
  - ffmpeg: fix crash due to wrong avio_alloc_context() call
  - gme: don't loop forever, fall back to GME's default play length
* encoder
  - flac: fix crash with 32 bit playback
* mixer
  - fix mixer lag after enabling/disabling output

ver 0.19.10 (2015/06/21)
* input
  - curl: fix deadlock on small responses
  - smbclient: fix DFF playback
* decoder
  - ffmpeg: improve seeking accuracy
  - fix stuck stream tags
* encoder
  - opus: fix bogus granulepos
* output
  - fix failure to open device right after booting
* neighbor
  - nfs: fix deadlock when connecting
* fix "single" mode breakage due to queue edits

ver 0.19.9 (2015/02/06)
* decoder
  - dsdiff, dsf: raise ID3 tag limit to 1 MB
* playlist: fix loading duplicate tag types from state file
* despotify: remove defunct plugin
* fix clock integer overflow on OS X
* fix gcc 5.0 warnings
* fix build failure with uClibc
* fix build failure on non-POSIX operating systems
* fix dependency issue on parallel Android build
* fix database/state file saving on Windows

ver 0.19.8 (2015/01/14)
* input
  - curl: fix bug after rewinding from end-of-file
  - mms: reduce delay at the beginning of playback
* decoder
  - dsdiff, dsf: allow ID3 tags larger than 4 kB
  - ffmpeg: support interleaved floating point
* fix clang 3.6 warnings
* fix build failure on NetBSD

ver 0.19.7 (2014/12/17)
* input
  - nfs: fix crash while canceling a failing file open operation
  - nfs: fix memory leak on connection failure
  - nfs: fix reconnect after mount failure
  - nfs: implement mount timeout (60 seconds)
* storage
  - nfs: implement I/O timeout (60 seconds)
* playlist
  - embcue: fix filename suffix detection
  - don't skip non-existent songs in "listplaylist"
* decoder
  - ffmpeg: fix time stamp underflow
* fix memory allocator bug on Windows

ver 0.19.6 (2014/12/08)
* decoder
  - ffmpeg: support FFmpeg 2.5
* fix build failure with musl
* android
  - update libFLAC to 1.3.1
  - update FFmpeg to 2.5

ver 0.19.5 (2014/11/26)
* input
  - nfs: fix crash on connection failure
* archive
  - zzip: fix crash after seeking
* decoder
  - dsdiff, dsf, opus: fix deadlock while seeking
  - mp4v2: remove because of incompatible license

ver 0.19.4 (2014/11/18)
* protocol
  - workaround for buggy clients that send "add /"
* decoder
  - ffmpeg: support opus
  - opus: add MIME types audio/ogg and application/ogg
* fix crash on failed filename charset conversion
* fix local socket detection from uid=0 (root)

ver 0.19.3 (2014/11/11)
* protocol
  - fix "(null)" result string to "list" when AlbumArtist is disabled
* database
  - upnp: fix breakage due to malformed URIs
* input
  - curl: another fix for redirected streams
* decoder
  - audiofile: fix crash while playing streams
  - audiofile: fix bit rate calculation
  - ffmpeg: support opus
  - opus: fix bogus duration on streams
  - opus: support chained streams
  - opus: improved error logging
* fix distorted audio with soxr resampler
* fix build failure on Mac OS X with non-Apple compilers

ver 0.19.2 (2014/11/02)
* input
  - curl: fix redirected streams
* playlist
  - don't allow empty playlist name
  - m3u: don't ignore unterminated last line
  - m3u: recognize the file suffix ".m3u8"
* decoder
  - ignore URI query string for plugin detection
  - faad: remove workaround for ancient libfaad2 ABI bug
  - ffmpeg: recognize MIME type audio/aacp
  - mad: fix negative replay gain values
* output
  - fix memory leak after filter initialization error
  - fall back to PCM if given DSD sample rate is not supported
* fix assertion failure on unsupported PCM conversion
* auto-disable plugins that require GLib when --disable-glib is used

ver 0.19.1 (2014/10/19)
* input
  - mms: fix deadlock bug
* playlist
  - extm3u: fix Extended M3U detection
  - m3u, extm3u, cue: fix truncated lines
* fix build failure on Mac OS X
* add missing file systemd/mpd.socket to tarball

ver 0.19 (2014/10/10)
* protocol
  - new commands "addtagid", "cleartagid", "listfiles", "listmounts",
    "listneighbors", "mount", "rangeid", "unmount"
  - "lsinfo" and "readcomments" allowed for remote files
  - "listneighbors" lists file servers on the local network
  - "playlistadd" supports file:///
  - "idle" with unrecognized event name fails
  - "list" on album artist falls back to the artist tag
  - "list" and "count" allow grouping
  - new "search"/"find" filter "modified-since"
  - "seek*" allows fractional position
  - close connection after syntax error
* database
  - proxy: forward "idle" events
  - proxy: forward the "update" command
  - proxy: copy "Last-Modified" from remote directories
  - simple: compress the database file using gzip
  - upnp: new plugin
  - cancel the update on shutdown
* storage
  - music_directory can point to a remote file server
  - nfs: new plugin
  - smbclient: new plugin
* playlist
  - cue: fix bogus duration of the last track
  - cue: restore CUE tracks from state file
  - soundcloud: use https instead of http
  - soundcloud: add default API key
* archive
  - read tags from songs in an archive
* input
  - alsa: new input plugin
  - curl: options "verify_peer" and "verify_host"
  - ffmpeg: update offset after seeking
  - ffmpeg: improved error messages
  - mms: non-blocking I/O
  - nfs: new input plugin
  - smbclient: new input plugin
* filter
  - volume: improved software volume dithering
* decoder:
  - vorbis, flac, opus: honor DESCRIPTION= tag in Xiph-based files as a comment to the song
  - audiofile: support scanning remote files
  - audiofile: log libaudiofile errors
  - dsdiff, dsf: report bit rate
  - dsdiff, dsf: implement seeking
  - dsf: support DSD512
  - dsf: support multi-channel files
  - dsf: fix big-endian bugs
  - dsf: fix noise at end of malformed file
  - mpg123: support ID3v2, ReplayGain and MixRamp
  - sndfile: support scanning remote files
  - sndfile: support tags "comment", "album", "track", "genre"
  - sndfile: native floating point playback
  - sndfile: optimized 16 bit playback
  - mp4v2: support playback of MP4 files.
* encoder:
  - shine: new encoder plugin
* output
  - alsa: support native DSD playback
  - alsa: rename "DSD over USB" to "DoP"
  - osx: fix hang after (un)plugging headphones
* threads:
  - the update thread runs at "idle" priority
  - the output thread runs at "real-time" priority
  - increase kernel timer slack on Linux
  - name each thread (for debugging)
* configuration
  - allow playlist directory without music directory
  - use XDG to auto-detect "music_directory" and "db_file"
* add tags "AlbumSort", "MUSICBRAINZ_RELEASETRACKID"
* disable global Latin-1 fallback for tag values
* new resampler option using libsoxr
* ARM NEON optimizations
* install systemd unit for socket activation
* Android port

ver 0.18.23 (2015/02/06)
* despotify: remove defunct plugin
* fix clock integer overflow on OS X
* fix gcc 5.0 warnings

ver 0.18.22 (2015/01/14)
* fix clang 3.6 warnings

ver 0.18.21 (2014/12/17)
* playlist
  - embcue: fix filename suffix detection
* decoder
  - ffmpeg: fix time stamp underflow

ver 0.18.20 (2014/12/08)
* decoder
  - ffmpeg: support FFmpeg 2.5
* fix build failure with musl

ver 0.18.19 (2014/11/26)
* archive
  - zzip: fix crash after seeking

ver 0.18.18 (2014/11/18)
* decoder
  - ffmpeg: support opus
* fix crash on failed filename charset conversion
* fix local socket detection from uid=0 (root)

ver 0.18.17 (2014/11/02)
* playlist
  - don't allow empty playlist name
  - m3u: recognize the file suffix ".m3u8"
* decoder
  - ignore URI query string for plugin detection
  - faad: remove workaround for ancient libfaad2 ABI bug
  - ffmpeg: recognize MIME type audio/aacp

ver 0.18.16 (2014/09/26)
* fix DSD breakage due to typo in configure.ac

ver 0.18.15 (2014/09/26)
* command
  - list: reset used size after the list has been processed
* fix MixRamp
* work around build failure on NetBSD

ver 0.18.14 (2014/09/11)
* protocol
  - fix range parser bug on certain 32 bit architectures
* decoder
  - audiofile: fix crash after seeking
  - ffmpeg: fix crash with ffmpeg/libav version 11
  - fix assertion failure after seeking

ver 0.18.13 (2014/08/31)
* protocol
  - don't change song on "seekcur" in random mode

* decoder
  - dsdiff, dsf: fix endless loop on malformed file
  - ffmpeg: support ffmpeg/libav version 11
  - gme: fix song duration
* output
  - alsa: fix endless loop at end of file in dsd_usb mode
* fix state file saver
* fix build failure on Darwin

ver 0.18.12 (2014/07/30)
* database
  - proxy: fix build failure with libmpdclient 2.2
  - proxy: fix add/search and other commands with libmpdclient < 2.9
* decoder
  - audiofile: improve responsiveness
  - audiofile: fix WAV stream playback
  - dsdiff, dsf: fix stream playback
  - dsdiff: fix metadata parser bug (uninitialized variables)
  - faad: estimate song duration for remote files
  - sndfile: improve responsiveness
* randomize next song when enabling "random" mode while not playing
* randomize next song when adding to single-song queue

ver 0.18.11 (2014/05/12)
* decoder
  - opus: fix missing song length on high-latency files
* fix race condition when using GLib event loop (non-Linux)

ver 0.18.10 (2014/04/10)
* decoder
  - ffmpeg: fix seeking bug
  - ffmpeg: handle unknown stream start time
  - gme: fix memory leak
  - sndfile: work around libsndfile bug on partial read
* don't interrupt playback when current song gets deleted

ver 0.18.9 (2014/03/02)
* protocol
  - "findadd" requires the "add" permission
* output
  - alsa: improved workaround for noise after manual song change
* decoder
  - vorbis: fix linker failure when libvorbis/libogg are static
* encoder
  - vorbis: fix another linker failure
* output
  - pipe: fix hanging child process due to blocked signals
* fix build failure due to missing signal.h include

ver 0.18.8 (2014/02/07)
* decoder
  - ffmpeg: support libav v10_alpha1
* encoder
  - vorbis: fix linker failure
* output
  - roar: documentation
* more robust Icy-Metadata parser
* fix Solaris build failure

ver 0.18.7 (2014/01/13)
* playlist
  - pls: fix crash after parser error
  - soundcloud: fix build failure with libyajl 2.0.1
* decoder
  - faad: fix memory leak
  - mpcdec: reject libmpcdec SV7 in configure script
* daemon: don't initialize supplementary groups when already running
  as the configured user

ver 0.18.6 (2013/12/24)
* input
  - cdio_paranoia: support libcdio-paranoia 0.90
* tags
  - riff: recognize upper-case "ID3" chunk name
* decoder
  - ffmpeg: use relative timestamps
* output
  - openal: fix build failure on Mac OS X
  - osx: fix build failure
* mixer
  - alsa: fix build failure with uClibc
* fix replay gain during cross-fade
* accept files without metadata

ver 0.18.5 (2013/11/23)
* configuration
  - fix crash when db_file is configured without music_directory
  - fix crash on "stats" without db_file/music_directory
* database
  - proxy: auto-reload statistics
  - proxy: provide "db_update" in "stats" response
* input
  - curl: work around stream resume bug (fixed in libcurl 7.32.0)
* decoder
  - fluidsynth: auto-detect by default
* clip 24 bit data from libsamplerate
* fix ia64, mipsel and other little-endian architectures
* fix build failures due to missing includes
* fix build failure with static libmpdclient

ver 0.18.4 (2013/11/13)
* decoder
  - dsdiff: fix byte order bug
* fix build failures due to missing includes
* libc++ compatibility

ver 0.18.3 (2013/11/08)
* fix stuck MPD after song change (0.18.2 regression)

ver 0.18.2 (2013/11/07)
* protocol:
  - "close" flushes the output buffer
* input:
  - cdio_paranoia: add setting "default_byte_order"
  - curl: fix bug with redirected streams
* playlist:
  - pls: fix reversed song order
* decoder:
  - audiofile: require libaudiofile 0.3 due to API breakage
  - dsf: enable DSD128
* enable buffering when starting playback (regression fix)
* fix build failures due to missing includes
* fix big-endian support

ver 0.18.1 (2013/11/04)
* protocol:
  - always ignore whitespace at the end of the line
* networking:
  - log UNIX domain path names instead of "localhost"
  - open listener sockets in the order they were configured
  - don't abort if IPv6 is not available
* output:
  - alsa: avoid endless loop in Raspberry Pi workaround
* filter:
  - autoconvert: fix "volume_normalization" with mp3 files
* add missing files to source tarball

ver 0.18 (2013/10/31)
* configuration:
  - allow tilde paths for socket
  - default filesystem charset is UTF-8 instead of ISO-8859-1
  - increase default buffer size to 4 MB
* protocol:
  - new command "readcomments" lists arbitrary file tags
  - new command "toggleoutput"
  - "find"/"search" with "any" does not match file name
  - "search" and "find" with base URI (keyword "base")
  - search for album artist falls back to the artist tag
  - re-add the "volume" command
* input:
  - curl: enable https
  - soup: plugin removed
* playlist:
  - lastfm: remove defunct Last.fm support
* decoder:
  - adplug: new decoder plugin using libadplug
  - dsf: don't play junk at the end of the "data" chunk
  - ffmpeg: drop support for pre-0.8 ffmpeg
  - flac: require libFLAC 1.2 or newer
  - flac: support FLAC files inside archives
  - opus: new decoder plugin for the Opus codec
  - vorbis: skip 16 bit quantisation, provide float samples
  - mikmod: add "loop" configuration parameter
  - modplug: add "loop_count" configuration parameter
  - mp4ff: obsolete plugin removed
* encoder:
  - opus: new encoder plugin for the Opus codec
  - vorbis: accept floating point input samples
* output:
  - new option "tags" may be used to disable sending tags to output
  - alsa: workaround for noise after manual song change
  - ffado: remove broken plugin
  - httpd: support HEAD requests
  - mvp: remove obsolete plugin
  - osx: disabled by default because it's unmaintained and unsupported
* improved decoder/output error reporting
* eliminate timer wakeup on idle MPD
* fix unresponsive MPD while waiting for stream
* port of the source code to C++11

ver 0.17.6 (2013/10/14)
* mixer:
  - alsa: fix busy loop when USB sound device gets unplugged
* decoder:
  - modplug: fix build with Debian package 1:0.8.8.4-4
* stored playlists:
  - fix loading playlists with references to local files
  - obey filesystem_charset for URLs

ver 0.17.5 (2013/08/04)
* protocol:
  - fix "playlistadd" with URI
  - fix "move" relative to current when there is no current song
* decoder:
  - ffmpeg: support "application/flv"
  - mikmod: adapt to libmikmod 3.2
* configure.ac:
  - detect system "ar"

ver 0.17.4 (2013/04/08)
* protocol:
  - allow to omit END in ranges (START:END)
  - don't emit IDLE_PLAYER before audio format is known
* decoder:
  - ffmpeg: support float planar audio (ffmpeg 1.1)
  - ffmpeg: fix AVFrame allocation
* player:
  - implement missing "idle" events on output errors
* clock: fix build failure

ver 0.17.3 (2013/01/06)
* output:
  - osx: fix pops during playback
  - recorder: fix I/O error check
  - shout: fix memory leak in error handler
  - recorder, shout: support Ogg packets that span more than one page
* decoder:
  - ffmpeg: ignore negative time stamps
  - ffmpeg: support planar audio
* playlist:
  - cue: fix memory leak
  - cue: fix CUE files with only one track

ver 0.17.2 (2012/09/30)
* protocol:
  - fix crash in local file check
* decoder:
  - fluidsynth: remove throttle (requires libfluidsynth 1.1)
  - fluidsynth: stop playback at end of file
  - fluidsynth: check MIDI file format while scanning
  - fluidsynth: add sample rate setting
  - wavpack: support all APEv2 tags
* output:
  - httpd: use monotonic clock, avoid hiccups after system clock adjustment
  - httpd: fix throttling bug after resuming playback
* playlist:
  - cue: map "PERFORMER" to "artist" or "album artist"
* mapper: fix non-UTF8 music directory name
* mapper: fix potential crash in file permission check
* playlist: fix use-after-free bug
* playlist: fix memory leak
* state_file: save song priorities
* player: disable cross-fading in "single" mode
* update: fix unsafe readlink() usage
* configure.ac:
  - don't auto-detect the vorbis encoder when Tremor is enabled

ver 0.17.1 (2012/07/31)
* protocol:
  - require appropriate permissions for searchadd{,pl}
* tags:
  - aiff: support the AIFC format
  - ape: check for ID3 if no usable APE tag was found
* playlist:
  - cue: support file types "MP3", "AIFF"
* output:
  - fix noisy playback with conversion and software volume

ver 0.17 (2012/06/27)
* protocol:
  - support client-to-client communication
  - "update" and "rescan" need only "CONTROL" permission
  - new command "seekcur" for simpler seeking within current song
  - new command "config" dumps location of music directory
  - add range parameter to command "load"
  - print extra "playlist" object for embedded CUE sheets
  - new commands "searchadd", "searchaddpl"
* input:
  - cdio_paranoia: new input plugin to play audio CDs
  - curl: enable CURLOPT_NETRC
  - curl: non-blocking I/O
  - soup: new input plugin based on libsoup
* tags:
  - RVA2: support separate album/track replay gain
* decoder:
  - mpg123: implement seeking
  - ffmpeg: drop support for pre-0.5 ffmpeg
  - ffmpeg: support WebM
  - oggflac: delete this obsolete plugin
  - dsdiff: new decoder plugin
* output:
  - alsa: support DSD-over-USB (dCS suggested standard)
  - httpd: support for streaming to a DLNA client
  - openal: improve buffer cancellation
  - osx: allow user to specify other audio devices
  - osx: implement 32 bit playback
  - shout: add possibility to set url
  - roar: new output plugin for RoarAudio
  - winmm: fail if wrong device specified instead of using default device
* mixer:
  - alsa: listen for external volume changes
* playlist:
  - allow references to songs outside the music directory
  - new CUE parser, without libcue
  - soundcloud: new plugin for accessing soundcloud.com
* state_file: add option "restore_paused"
* cue: show CUE track numbers
* allow port specification in "bind_to_address" settings
* support floating point samples
* systemd socket activation
* improve --version output
* WIN32: fix renaming of stored playlists with non-ASCII names


ver 0.16.8 (2012/04/04)
* fix for libsamplerate assertion failure
* decoder:
  - vorbis (and others): fix seeking at startup
  - ffmpeg: read the "year" tag
* encoder:
  - vorbis: generate end-of-stream packet before tag
  - vorbis: generate end-of-stream packet when playback ends
* output:
  - jack: check for connection failure before starting playback
  - jack: workaround for libjack1 crash bug
  - osx: fix stuttering due to buffering bug
* fix endless loop in text file reader
* update: skip symlinks in path that is to be updated


ver 0.16.7 (2012/02/04)
* input:
  - ffmpeg: support libavformat 0.7
* decoder:
  - ffmpeg: support libavformat 0.8, libavcodec 0.9
  - ffmpeg: support all MPD tags
* output:
  - httpd: fix excessive buffering
  - openal: force 16 bit playback, as 8 bit doesn't work
  - osx: remove sleep call from render callback
  - osx: clear render buffer when there's not enough data
* fix moving after current song


ver 0.16.6 (2011/12/01)
* decoder:
  - fix assertion failure when resuming streams
  - ffmpeg: work around bogus channel count
* encoder:
  - flac, null, wave: fix buffer corruption bug
  - wave: support packed 24 bit samples
* mapper: fix the bogus "not a directory" error message
* mapper: check "x" and "r" permissions on music directory
* log: print reason for failure
* event_pipe: fix WIN32 regression
* define WINVER in ./configure
* WIN32: autodetect filesystem encoding


ver 0.16.5 (2011/10/09)
* configure.ac
  - disable assertions in the non-debugging build
  - show solaris plugin result correctly
  - add option --enable-solaris-output
* pcm_format: fix 32-to-24 bit conversion (the "silence" bug)
* input:
  - rewind: reduce heap usage
* decoder:
  - ffmpeg: higher precision timestamps
  - ffmpeg: don't require key frame for seeking
  - fix CUE track seeking
* output:
  - openal: auto-fallback to mono if channel count is unsupported
* player:
  - make seeking to CUE track more reliable
  - the "seek" command works when MPD is stopped
  - restore song position from state file (bug fix)
  - fix crash that sometimes occurred when audio device fails on startup
  - fix absolute path support in playlists
* WIN32: close sockets properly
* install systemd service file if systemd is available


ver 0.16.4 (2011/09/01)
* don't abort configure when avahi is not found
* auto-detect libmad without pkg-config
* fix memory leaks
* don't resume playback when seeking to another song while paused
* apply follow_inside_symlinks to absolute symlinks
* fix playback discontinuation after seeking
* input:
  - curl: limit the receive buffer size
  - curl: implement a hard-coded timeout of 10 seconds
* decoder:
  - ffmpeg: workaround for semantic API change in recent ffmpeg versions
  - flac: validate the sample rate when scanning the tag
  - wavpack: obey all decoder commands, stop at CUE track border
* encoder:
  - vorbis: don't send end-of-stream on flush
* output:
  - alsa: fix SIGFPE when alsa announces a period size of 0
  - httpd: don't warn on client disconnect
  - osx: don't drain the buffer when closing
  - pulse: fix deadlock when resuming the stream
  - pulse: fix deadlock when the stream was suspended


ver 0.16.3 (2011/06/04)
* fix assertion failure in audio format mask parser
* fix NULL pointer dereference in playlist parser
* fix playlist files in base music directory
* database: allow directories with just playlists
* decoder:
  - ffmpeg: support libavcodec 0.7


ver 0.16.2 (2011/03/18)
* configure.ac:
  - fix bashism in tremor test
* decoder:
  - tremor: fix configure test
  - gme: detect end of song
* encoder:
  - vorbis: reset the Ogg stream after flush
* output:
  - httpd: fix uninitialized variable
  - httpd: include sys/socket.h
  - oss: AFMT_S24_PACKED is little-endian
  - oss: disable 24 bit playback on FreeBSD


ver 0.16.1 (2011/01/09)
* audio_check: fix parameter in prototype
* add void casts to suppress "result unused" warnings (clang)
* input:
  - ffado: disable by default
* decoder:
  - mad: work around build failure on Solaris
  - resolve modplug vs. libsndfile cflags/headers conflict
* output:
  - solaris: add missing parameter to open_cloexec() cal
  - osx: fix up audio format first, then apply it to device
* player_thread: discard empty chunks while cross-fading
* player_thread: fix assertion failure due to early seek
* output_thread: fix double lock


ver 0.16 (2010/12/11)
* protocol:
  - send song modification time to client
  - added "update" idle event
  - removed the deprecated "volume" command
  - added the "findadd" command
  - range support for "delete"
  - "previous" really plays the previous song
  - "addid" with negative position is deprecated
  - "load" supports remote playlists (extm3u, pls, asx, xspf, lastfm://)
  - allow changing replay gain mode on-the-fly
  - omitting the range end is possible
  - "update" checks if the path is malformed
* archive:
  - iso: renamed plugin to "iso9660"
  - zip: renamed plugin to "zzip"
* input:
  - lastfm: obsolete plugin removed
  - ffmpeg: new input plugin using libavformat's "avio" library
* tags:
  - added tags "ArtistSort", "AlbumArtistSort"
  - id3: revised "performer" tag support
  - id3: support multiple values
  - ape: MusicBrainz tags
  - ape: support multiple values
* decoders:
  - don't try a plugin twice (MIME type & suffix)
  - don't fall back to "mad" unless no plugin matches
  - ffmpeg: support multiple tags
  - ffmpeg: convert metadata to generic format
  - ffmpeg: implement the libavutil log callback
  - sndfile: new decoder plugin based on libsndfile
  - flac: moved CUE sheet support to a playlist plugin
  - flac: support streams without STREAMINFO block
  - mikmod: sample rate is configurable
  - mpg123: new decoder plugin based on libmpg123
  - sidplay: support sub-tunes
  - sidplay: implemented songlength database
  - sidplay: support seeking
  - sidplay: play monaural SID tunes in mono
  - sidplay: play mus, str, prg, x00 files
  - wavpack: activate 32 bit support
  - wavpack: allow more than 2 channels
  - mp4ff: rename plugin "mp4" to "mp4ff"
* encoders:
  - twolame: new encoder plugin based on libtwolame
  - flac: new encoder plugin based on libFLAC
  - wave: new encoder plugin for PCM WAV format
* output:
  - recorder: new output plugin for recording radio streams
  - alsa: don't recover on CANCEL
  - alsa: fill period buffer with silence before draining
  - openal: new output plugin
  - pulse: announce "media.role=music"
  - pulse: renamed context to "Music Player Daemon"
  - pulse: connect to server on MPD startup, implement pause
  - jack: require libjack 0.100
  - jack: don't disconnect during pause
  - jack: connect to server on MPD startup
  - jack: added options "client_name", "server_name"
  - jack: clear ring buffers before activating
  - jack: renamed option "ports" to "destination_ports"
  - jack: support more than two audio channels
  - httpd: bind port when output is enabled
  - httpd: added name/genre/website configuration
  - httpd: implement "pause"
  - httpd: bind_to_address support (including IPv6)
  - oss: 24 bit support via OSS4
  - win32: new output plugin for Windows Wave
  - shout, httpd: more responsive to control commands
  - wildcards allowed in audio_format configuration
  - consistently lock audio output objects
* player:
  - drain audio outputs at the end of the playlist
* mixers:
  - removed support for legacy mixer configuration
  - reimplemented software volume as mixer+filter plugin
  - per-device software/hardware mixer setting
* commands:
  - added new "status" line with more precise "elapsed time"
* update:
  - automatically update the database with Linux inotify
  - support .mpdignore files in the music directory
  - sort songs by album name first, then disc/track number
  - rescan after metadata_to_use change
* normalize: upgraded to AudioCompress 2.0
  - automatically convert to 16 bit samples
* replay gain:
  - reimplemented as a filter plugin
  - fall back to track gain if album gain is unavailable
  - optionally use hardware mixer to apply replay gain
  - added mode "auto"
  - parse replay gain from APE tags
* log unused/unknown block parameters
* removed the deprecated "error_file" option
* save state when stopped
* renamed option "--stdout" to "--stderr"
* removed options --create-db and --no-create-db
* state_file: save only if something has changed
* database: eliminated maximum line length
* log: redirect stdout/stderr to /dev/null if syslog is used
* set the close-on-exec flag on all file descriptors
* pcm_volume, pcm_mix: implemented 32 bit support
* support packed 24 bit samples
* CUE sheet support
* support for MixRamp tags
* obey $(sysconfdir) for default mpd.conf location
* build with large file support by default
* added test suite ("make check")
* require GLib 2.12
* added libwrap support
* make single mode 'sticky'


ver 0.15.17 (2011/??/??)
* encoder:
  - vorbis: reset the Ogg stream after flush
* decoders:
  - vorbis: fix tremor support


ver 0.15.16 (2011/03/13)
* output:
  - ao: initialize the ao_sample_format struct
  - jack: fix crash with mono playback
* encoders:
  - lame: explicitly configure the output sample rate
* update: log all file permission problems


ver 0.15.15 (2010/11/08)
* input:
  - rewind: fix assertion failure
* output:
  - shout: artist comes first in stream title


ver 0.15.14 (2010/11/06)
* player_thread: fix assertion failure due to wrong music pipe on seek
* output_thread: fix assertion failure due to race condition in OPEN
* input:
  - rewind: fix double free bug
* decoders:
  - mp4ff, ffmpeg: add extension ".m4b" (audio book)


ver 0.15.13 (2010/10/10)
* output_thread: fix race condition after CANCEL command
* output:
  - httpd: fix random data in stream title
  - httpd: MIME type audio/ogg for Ogg Vorbis
* input:
  - rewind: update MIME not only once
  - rewind: enable for MMS


ver 0.15.12 (2010/07/20)
* input:
  - curl: remove assertion after curl_multi_fdset()
* tags:
  - rva2: set "gain", not "peak"
* decoders:
  - wildmidi: support version 0.2.3


ver 0.15.11 (2010/06/14)
* tags:
  - ape: support album artist
* decoders:
  - mp4ff: support tags "album artist", "albumartist", "band"
  - mikmod: fix memory leak
  - vorbis: handle uri==NULL
  - ffmpeg: fix memory leak
  - ffmpeg: free AVFormatContext on error
  - ffmpeg: read more metadata
  - ffmpeg: fix libavformat 0.6 by using av_open_input_stream()
* playlist: emit IDLE_OPTIONS when resetting single mode
* listen: make get_remote_uid() work on BSD


ver 0.15.10 (2010/05/30)
* input:
  - mms: fix memory leak in error handler
  - mms: initialize the "eof" attribute
* decoders:
  - mad: properly calculate ID3 size without libid3tag


ver 0.15.9 (2010/03/21)
* decoders:
  - mad: fix crash when seeking at end of song
  - mpcdec: fix negative shift on fixed-point samples
  - mpcdec: fix replay gain formula with v8
* playlist: fix single+repeat in random mode
* player: postpone song tags during cross-fade


ver 0.15.8 (2010/01/17)
* input:
  - curl: allow rewinding with Icy-Metadata
* decoders:
  - ffmpeg, flac, vorbis: added more flac/vorbis MIME types
  - ffmpeg: enabled libavformat's file name extension detection
* dbUtils: return empty tag value only if no value was found
* decoder_thread: fix CUE track playback
* queue: don't repeat current song in consume mode


ver 0.15.7 (2009/12/27)
* archive:
  - close archive when stream is closed
  - iso, zip: fixed memory leak in destructor
* input:
  - file: don't fall back to parent directory
  - archive: fixed memory leak in error handler
* tags:
  - id3: fix ID3v1 charset conversion
* decoders:
  - eliminate jitter after seek failure
  - ffmpeg: don't try to force stereo
  - wavpack: allow fine-grained seeking
* mixer: explicitly close all mixers on shutdown
* mapper: fix memory leak when playlist_directory is not set
* mapper: apply filesystem_charset to playlists
* command: verify playlist name in the "rm" command
* database: return multiple tag values per song


ver 0.15.6 (2009/11/18)
* input:
  - lastfm: fixed variable name in GLib<2.16 code path
  - input/mms: require libmms 0.4
* archive:
  - zzip: require libzzip 0.13
* tags:
  - id3: allow 4 MB RIFF/AIFF tags
* decoders:
  - ffmpeg: convert metadata
  - ffmpeg: align the output buffer
  - oggflac: rewind stream after FLAC detection
  - flac: fixed CUE seeking range check
  - flac: fixed NULL pointer dereference in CUE code
* output_thread: check again if output is open on PAUSE
* update: delete ignored symlinks from database
* database: increased maximum line length to 32 kB
* sticker: added fallback for sqlite3_prepare_v2()


ver 0.15.5 (2009/10/18)
* input:
  - curl: don't abort if a packet has only metadata
  - curl: fixed endless loop during buffering
* tags:
  - riff, aiff: fixed "limited range" gcc warning
* decoders:
  - flac: fixed two memory leaks in the CUE tag loader
* decoder_thread: change the fallback decoder name to "mad"
* output_thread: check again if output is open on CANCEL
* update: fixed memory leak during container scan


ver 0.15.4 (2009/10/03)
* decoders:
  - vorbis: revert "faster tag scanning with ov_test_callback()"
  - faad: skip assertion failure on large ID3 tags
  - ffmpeg: use the "artist" tag if "author" is not present
* output:
  - osx: fix the OS X 10.6 build


ver 0.15.3 (2009/08/29)
* decoders:
  - vorbis: faster tag scanning with ov_test_callback()
* output:
  - fix stuttering due to uninitialized variable
* update: don't re-read unchanged container files


ver 0.15.2 (2009/08/15)
* tags:
  - ape: check the tag size (fixes integer underflow)
  - ape: added protection against large memory allocations
* decoders:
  - mad: skip ID3 frames when libid3tag is disabled
  - flac: parse all replaygain tags
  - flac: don't allocate cuesheet twice (memleak)
* output:
  - shout: fixed stuck pause bug
  - shout: minimize the unpause latency
* update: free empty path string (memleak)
* update: free temporary string in container scan (memleak)
* directory: free empty directories after removing them (memleak)


ver 0.15.1 (2009/07/15)
* decoders:
  - flac: fix assertion failure in tag_free() call
* output:
  - httpd: include sys/types.h (fixes Mac OS X)
* commands:
  - don't resume playback when stopping during pause
* database: fixed NULL pointer dereference after charset change
* log: fix double free() bug during shutdown


ver 0.15 (2009/06/23)
* input:
  - parse Icy-Metadata
  - added support for the MMS protocol
  - hide HTTP password in playlist
  - lastfm: new input plugin for last.fm radio (experimental and incomplete!)
  - curl: moved proxy settings to "input" block
* tags:
  - support the "album artist" tag
  - support MusicBrainz tags
  - parse RVA2 tags in mp3 files
  - parse ID3 tags in AIFF/RIFF/WAV files
  - ffmpeg: support new metadata API
  - ffmpeg: added support for the tags comment, genre, year
* decoders:
  - audiofile: streaming support added
  - audiofile: added 24 bit support
  - modplug: another MOD plugin, based on libmodplug
  - mikmod disabled by default, due to severe security issues in libmikmod
  - sidplay: new decoder plugin for C64 SID (using libsidplay2)
  - fluidsynth: new decoder plugin for MIDI files (using libfluidsynth,
    experimental due to shortcomings in libfluidsynth)
  - wildmidi: another decoder plugin for MIDI files (using libwildmidi)
  - flac: parse stream tags
  - mpcdec: support the new libmpcdec SV8 API
  - added configuration option to disable decoder plugins
  - flac: support embedded cuesheets
  - ffmpeg: updated list of supported formats
* audio outputs:
  - added option to disable audio outputs by default
  - wait 10 seconds before reopening after play failure
  - shout: enlarged buffer size to 32 kB
  - null: allow disabling synchronization
  - mvp: fall back to stereo
  - mvp: fall back to 16 bit audio samples
  - mvp: check for reopen errors
  - mvp: fixed default device detection
  - pipe: new audio output plugin which runs a command
  - alsa: better period_time default value for high sample rates
  - solaris: new audio output plugin for Solaris /dev/audio
  - httpd: new audio output plugin for web based streaming, similar to icecast
     but built in.
* commands:
  - "playlistinfo" and "move" supports a range now
  - added "sticker database", command "sticker", which allows clients
     to implement features like "song rating"
  - added "consume" command which removes a song after play
  - added "single" command, if activated, stops playback after current song or
     repeats the song if "repeat" is active.
* mixers:
  - rewritten mixer code to support multiple mixers
  - new pulseaudio mixer
  - alsa: new mixer_index option supports choosing between multiple
    identically-named controls on a device.
* Add audio archive extraction support:
  - bzip2
  - iso9660
  - zip
* the option "error_file" was removed, all messages are logged into
   "log_file"
* support logging to syslog
* fall back to XDG music directory if no music_directory is configured
* failure to read the state file is non-fatal
* --create-db starts the MPD daemon instead of exiting
* playlist_directory and music_directory are optional
* playlist: recalculate the queued song after random is toggled
* playlist: don't unpause on delete
* pause when all audio outputs fail to play
* daemon: ignore "user" setting if already running as that user
* listen: fix broken client IP addresses in log
* listen: bind failure on secondary address is non-fatal
* 24/32 bit audio support
* print available protocols in --version
* fill buffer after seeking
* choose the fallback resampler at runtime
* steps taken towards win32 compatibility
* require glib 2.6 or greater
* built-in documentation using doxygen and docbook


ver 0.14.2 (2009/02/13)
* configure.ac:
  - define HAVE_FFMPEG after all checks
* decoders:
  - ffmpeg: added support for the tags comment, genre, year
  - ffmpeg: don't warn of empty packet output
  - ffmpeg: check if the time stamp is valid
  - ffmpeg: fixed seek integer overflow
  - ffmpeg: enable WAV streaming
  - ffmpeg: added TTA support
  - wavpack: pass NULL if the .wvc file fails to open
  - mikmod: call MikMod_Exit() only in the finish() method
  - aac: fix stream metadata
* audio outputs:
  - jack: allocate ring buffers before connecting
  - jack: clear "shutdown" flag on reconnect
  - jack: reduced sleep time to 1ms
  - shout: fixed memory leak in the mp3 encoder
  - shout: switch to blocking mode
  - shout: use libshout's synchronization
  - shout: don't postpone metadata
  - shout: clear buffer before calling the encoder
* mapper: remove trailing slashes from music_directory
* player: set player error when output device fails
* update: recursively purge deleted directories
* update: free deleted subdirectories

ver 0.14.1 (2009/01/17)
* decoders:
  - mp4: support the writer/composer tag
  - id3: strip leading and trailing whitespace from ID3 tags
  - oggvorbis: fix tremor support
  - oggvorbis: disable seeking on remote files
* audio outputs:
  - jack: allocate default port names (fixes a crash)
* update:
  - refresh stats after update
  - save the database even if it is empty
* input_curl:
  - use select() to eliminate busy loop during connect
  - honour http_proxy_* config directives
  - fix assertion failure on "connection refused"
  - fix assertion failure with empty HTTP responses
* corrected the sample calculation in the fallback resampler
* log: automatically append newline
* fix setenv() conflict on Solaris
* configure.ac: check for pkg-config before using it
* fix minor memory leak in decoder_tag()
* fix cross-fading bug: it used to play some chunks of the new song twice
* playlist
  - fix assertion failure during playlist load
  - implement Fisher-Yates shuffle properly
  - safely search the playlist for deleted song
* use custom PRNG for volume dithering (speedup)
* detect libid3tag without pkg-config

ver 0.14 (2008/12/25)
* audio outputs:
  - wait 10 seconds before reopening a failed device
  - fifo: new plugin
  - null: new plugin
  - shout: block while trying to connect instead of failing
  - shout: new timeout parameter
  - shout: support mp3 encoding and the shoutcast protocol
  - shout: send silence during pause, so clients don't get disconnected
* decoders:
  - ffmpeg: new plugin
  - wavpack: new plugin
  - aac: stream support added
  - mod: disabled by default due to critical bugs in all libmikmod versions
* commands:
  - "addid" takes optional second argument to specify position
  - "idle" notifies the client when a notable change occurs
* Zeroconf support using Bonjour
* New zeroconf_enabled option so that Zeroconf support can be disabled
* Stop the player/decode processes when not playing to allow the CPU to sleep
* Fix a bug where closing an ALSA dmix device could cause MPD to hang
* Support for reading ReplayGain from LAME tags on MP3s
* MPD is now threaded, which greatly improves performance and stability
* memory usage reduced by merging duplicate tags in the database
* support connecting via unix domain socket
* allow authenticated local users to add any local file to the playlist
* 24 bit audio support
* optimized PCM conversions and dithering
* much code has been replaced by using GLib
* the HTTP client has been replaced with libcurl
* symbolic links in the music directory can be disabled; the default
  is to ignore symlinks pointing outside the music directory

ver 0.13.0 (2007/5/28)
* New JACK audio output
* Support for "file" as an alternative to "filename" in search, find, and list
* FLAC 1.1.3 API support
* New playlistadd command for adding to stored playlists
* New playlistclear command for clearing stored playlists
* Fix a bug where "find any" and "list <type> any" wouldn't return any results
* Make "list any" return an error instead of no results and an OK
* New gapless_mp3_playback option to disable gapless MP3 playback
* Support for seeking HTTP streams
* Zeroconf support using Avahi
* libsamplerate support for high quality audio resampling
* ID3v2 "Original Artist/Performer" tag support
* New playlistsearch command for searching the playlist (similar to "search")
* New playlistfind command for finding songs in the playlist (similar to "find")
* libmikmod 3.2.0 beta support
* New tagtypes command for retrieving a list of available tag types
* Fix a bug where no ACK was returned if loading a playlist failed
* Fix a bug where db_update in stats would be 0 after initial database creation
* New count command for getting stats on found songs (similar to "find")
* New playlistmove command for moving songs in stored playlists
* New playlistdelete command for deleting songs from stored playlists
* New rename command for renaming stored playlists
* Increased default buffer_before_play from 0% to 10% to prevent skipping
* Lots of bug fixes, cleaned up code, and performance improvements

ver 0.12.2 (2007/3/20)
* Fix a bug where clients could cause MPD to segfault

ver 0.12.1 (2006/10/10)
* Fix segfault when scanning an MP3 that has a Xing tag with 0 frames
* Fix segfault when there's no audio output specified and one can't be detected
* Fix handling of escaping in quotes
* Allow a quality of -1 to be specified for shout outputs
* A few minor cleanups

ver 0.12.0 (2006/9/22)
* New audio output code which supports:
  * A plugin-like architecture
  * Non-libao ("native") outputs:
    * ALSA
    * OSS
    * OS X
    * Media MVP
    * PulseAudio
    * Shout (Icecast or Shoutcast)
  * Playing through multiple outputs at once
  * Enabling/disabling outputs while MPD is running
  * Saving output state (enabled/disabled) to the state_file
* OggFLAC support
* Musepack support
* Gapless MP3 playback
* MP3 ReplayGain support (using ID3v2 tags only)
* Support for MP2 files if MP3 support is enabled
* Composer, Performer, Comment, and Disc metadata support
* New outputs command for listing available audio outputs
* New enableoutput and disableoutput commands for enabling/disabling outputs
* New plchangesposid command for a stripped down version of plchanges
* New addid command for adding to the playlist and returning a song ID
* New commands and notcommands commands for checking available commands
* Can now specify any supported metadata type or "any" in search, find, and list
* New volume_normalization parameter for enabling Audio Compress normalization
* New metadata_to_use parameter for choosing supported metadata types
* New pid_file parameter for saving the MPD process ID to the specified file
* The db_file parameter is now required
* The port parameter is now optional (defaults to 6600)
* Can specify bind_to_address multiple times
* New --kill argument for killing MPD if pid_file is specified
* Removed --update-db argument (use the update function in your client instead)
* New mpdconf.example
* New mpd.conf man page 
* Removed bundled libmad and libid3tag
* Lots of bug fixes, cleaned up code, and performance improvements

ver 0.11.5 (2004/11/1)
1) New id3v1_encoding config option to configure the id3v1 tag encoding (patch
from dottedmag)
2) Strip '\r' from m3u playlists (thank you windows)
3) Use random() instead of rand() for playlist randomizing
4) Fix a bug trying skipping some commented lines in m3u playlist files
5) Fix a bug when fetching metadata from streams that may cause certain
weirdnesses
6) Fix a bug where replaygain preamp was used on files w/o replaygain tags
7) Fix a busy loop when trying to prebuffer a nonexistant or missing stream
8) Fix a bug in forgetting to remove leading ' ' in content-type for http
streams
9) Check for ice-name in http headers
10) Be sure the strip all '\n' chars in tags
11) Set $HOME env variable when setuid'ing, this should fix the /root/.mcop
errors triggered by arts/libao

ver 0.11.4 (2004/7/26)
1) Fixed a segfault when decoding mp3's with corrupt id3v2 tags
2) Fixed a memory leak when encountering id3v2 tags in mp3 decoder

ver 0.11.3 (2004/7/21)
1) Add support for http authentication for streams
2) Added replaygain pre-amp support
3) Better error handling for fread() in inputStream_file
4) Fixed a bug so that when a freeAllInterfaces is called, it sets
max_interface_connections to 0.  This prevents potential segfaults and other
nastiness for forked processes, like the player and update-er (do to
interfacePrintWithFD()).
5) Allow blockingWrite() to handle errors more gracefully (for example, if the
disc is full, and thus the write() fails or can't be completed, we just skip
this write() and continue, instead of getting stuck in an infinite loop until
the write() becomes successful)
6) Updated mpdconf.example from sbh/avuton
7) If "user" is specified, then convert ~ in paths to the user's home path
specified by "user" config paramter (not the actual current user running mpd).

ver 0.11.2 (2004/7/5) 
1) Work around in computing total time for mp3's whose first valid mpeg frame is
not layer III
2) Fix mp3 and mp4 decoders when seeking past the end of the file
3) Fix replaygain for flac and vorbis
4) Fix memory leaks in flac decoder (from normalperson)
5) Fix Several other bugs in playlist.c and directory.c (from normalperson)

ver 0.11.1 (2004/6/24)
1) Fix a bug that caused "popping" at the beginning of mp3's
2) Fix playlistid command
3) Fix move commands so they don't mess up the song id's
4) Added support for HTTP Proxy
5) Detect and skip recursive links in the music directory
6) Fix addPathToDB() so updating on a specific path doesn't exist correctly adds
the parent directories to the DB

ver 0.11.0 (2004/6/18)
1) Support for playing mp3 and Ogg Vorbis streams
2) Non-blocking Update
3) Replaygain support for Ogg Vorbis and FLAC (by Eric Moore aka AliasMrJones)
4) audio_output_format option that allows for all audio output to be converted
to a format compatible with any sound card
5) Own routines for to always support UTF-8 <-> ISO-8859-1 conversion
6) Added "Id" and "Pos" metadata for songs in playlist
7) Added commands: plchanges, currentsong, playid, seekid, playlistid, moveid,
swapid, deleteid
8) UTF-8 validation of all tags
9) Update specific files/directories (for fast, incremental updating)
10) Added ACK error codes
11) Mod file support
12) Added command_list_ok_begin
13) Play after stop resumes from last position in the playlist
14) Play while pause resumes playback
15) Better signal handling by mackstann
16) Cleanup decoder interface (now called InputPlugins)
17) --create-db no long starts the daemon
18) --no-daemon outputs to log files
19) --stdout sends output to stdout/stderr
20) Default port is now 6600
21) Lots of other cleanups and Bugfixes

ver 0.10.4 (2004/5/26)
1) Fix configure problems on OpenBSD with langinfo and iconv
2) Fix an infinte loop when writing to an interface and it has expired
3) Fix a segfault in decoding flac's
4) Ingore CRC stuff in mp3's since some encoders did not compute the CRC
correctly
5) Fix a segfault in processing faulty mp4 metadata

ver 0.10.3 (2004/4/2)
1) Fix a segfault when a blanck line is sent from a client
2) Fix for loading playlists on platforms where char is unsigned
3) When pausing, release audio device after we say pause is successful (this
makes pause appear to not lag)
4) When returning errors for unknown types by player, be sure to copy the
filename
5) add --disable-alsa for disabling alsa mixer support
6) Use select() for a portable usleep()
7) For alsa mixer, default to "Master' element, not first element

ver 0.10.2 (2004/3/25)
1) Add suport for AAC
2) Substitute '\n' with ' ' in tag info
3) Remove empty directories from db
4) Resume from current position in song when using state file
5) Pause now closes the music device, and reopens it on resuming
6) Fix unnecessary big endian byte swapping
7) If locale is "C" or "POSIX", then use ISO-8859-1 as the fs charset
8) Fix a bug where alsa mixer wasn't detecting volume changes
9) For alsa and software mixer, show volume to be the same as it was set (even
if its not the exact volume)
10) Report bitrate for wave files
11) Compute song length of CBR mp3's more accurately

ver 0.10.1 (2004/3/7)
1) Check to see if we need to add "-lm" when linking mpd
2) Fix issues with skipping bad frames in an mp3 (this way we get the correct
samplerate and such)
3) Fix crossfading bug with ogg's
4) Updated libmad and libid3tag included w/ source to 0.15.1b

ver 0.10.0 (2004/3/3)
1) Use UTF-8 for all client communications
2) Crossfading support
3) Password Authentication (all in plaintext)
4) Software mixer
5) Buffer Size is configurable
6) Reduced Memory consumption (use directory tree for search and find)
7) Bitrate support for Flac
8) setvol command (deprecates volume command)
9) add command takes directories
10) Path's in config file now work with ~
11) Add samplerate,bits, and channels to status
12) Reenable playTime in stats display
13) Fix a segfault when doing: add ""
14) Fix a segfault with flac vorbis comments simply being "="
15) Fix a segfault/bug in queueNextSong with repeat+random
16) Fix a bug, where one process may segfault, and cause more processes to spawn
w/o killing ones that lost their parent.
17) Fix a bug when the OSS device was unable to fetch the current volume,
it would close the device (when it maybe previously closed by the exact same
code)
18) command.c cleanup by mackstann
19) directory.c and command.c cleanup by tw-nym

ver 0.9.4 (2004/1/21)
1) Fix a bug where updated tag info wasn't being detected
2) Set the default audio write size to 1024 bytes (should decrease cpu load a
bit on some machines).
3) Make audio write size configurable via "audio_write_size" config option
4) Tweak output buffer size for connections by detecting the kernel output
buffer size.

ver 0.9.3 (2003/10/31)
1) Store total time/length of songs in db and display in *info commands
2) Display instantaneous bitrate in status command
3) Add Wave Support using libaudiofile (Patch from normalperson)
4) Command code cleanup (Patch from tw-nym)
5) Optimize listing of playlists (10-100x faster)
6) Optimize interface output (write in 4kB chunks instead of on every '\n')
7) Fix bug that prevented rm command from working
8) Fix bug where deleting current song skips the next song
9) Use iconv to convert vorbis comments from UTF-8 to Latin1

ver 0.9.2 (2003/10/6)
1) Fix FreeBSD Compilation Problems
2) Fix bug in move command
3) Add mixer_control options to configure which mixer control/device mpd
controls
4) Randomize on play -1
5) Fix a bug in toggling repeat off and at the end of the playlist

ver 0.9.1 (2003/9/30)
1) Fix a statement in the middle of declarations in listen.c, causes error for
gcc 2.7

ver 0.9.0 (2003/9/30)
1) Random play mode
2) Alsa Mixer Support
3) Save and Restore "state"
4) Default config file locations (.mpdconf and /etc/mpd.conf)
5) Make db file locations configurable
6) Move songs around in the playlist
7) Gapless playback
8) Use Xing tags for mp3's
9) Remove stop_on_error
10) Seeking support
11) Playlists can be loaded and deleted from subdirectories
12) Complete rewrite of player layer (fork()'s only once, opens and closes
audio device as needed).
13) Eliminate use and dependence of SIGIO
14) IPv6 support
15) Solaris compilations fixes
16) Support for different log levels
17) Timestamps for log entries
18) "user" config parameter for setuid (patch from Nagilum)
19) Other misc features and bug fixes

ver 0.8.7 (2003/9/3)
1) Fix a memory leak.  When closing a interface, was called close() on the fd
instead of calling fclose() on the fp that was opened with fdopen().

ver 0.8.6 (2003/8/25)
1) Fix a memory leak when a buffered existed, and a connection was unexpectedly
closed, and i wasn't free'ing the buffer apropriatly.

ver 0.8.5 (2003/8/17)
1) Fix a bug where an extra end of line is returned when attempting to play a
non existing file.  This causes parsing errors for clients.

ver 0.8.4 (2003/8/13)
1) Fix a bug where garbage is returned with errors in "list" command

ver 0.8.3 (2003/8/12) 
1) Fix a compilation error on older linux systems
2) Fix a bug in searching by title
3) Add "list" command
4) Add config options for specifying libao driver/plugin and options
5) Add config option to specify which address to bind to
6) Add support for loading and saving absolute pathnames in saved playlists
7) Playlist no longer creates duplicate entries for song data (more me
efficient)
8) Songs deleted from the db are now removed for the playlist as well

ver 0.8.2 (2003/7/22)
1) Increased the connection que for listen() from 0 to 5
2) Cleanup configure makefiles so that mpd uses MPD_LIBS and MPD_CFLAGS
rather than LIBS and CFLAGS
3) Put a cap on the number of commands per command list
4) Put a cap on the maximum number of buffered output lines
5) Get rid of TIME_WAIT/EADDRINUSE socket problem
6) Use asynchronious IO (i.e. trigger SIGIO instead so we can sleep in
select() calls longer)

ver 0.8.1 (2003/7/11)
1) FreeBSD fixes
2) Fix for rare segfault when updating
3) Fix bug where client was being hungup on when done playing current song
4) Fix bug when playing flac's where it incorrectly reports an error
5) Make stop playlist on error configurable
6) Configure checks for installed libmad and libid3tag and uses those if found
7) Use buffer->finished in *_decode's instead of depending on catching signals

ver 0.8.0 (2003/7/6)
1) Flac support
2) Make playlist max length configurable
3) New backward compatible status (backward compatible for 0.8.0 on)
4) listall command now can take a directory as an argument
5) Buffer rewritten to use shared memory instead of sockets
6) Playlist adding done using db
7) Add sort to list, and use binary search for finding
8) New "stats" command
9) Command list (for faster adding of large batches of files)
10) Add buffered chunks before play
11) Useful error reporting to clients (part of status command)
12) Use libid3tag for reading id3 tags (more stable)
13) Non-blocking output to clients
14) Fix bug when removing items from directory
15) Fix bug when playing mono mp3's
16) Fix bug when attempting to delete files when using samba
17) Lots of other bug fixes I can't remember

ver 0.7.0 (2003/6/20)
1) use mad instead of mpg123 for mp3 decoding
2) volume support
3) repeate playlist support
4) use autoconf/automake (i.e. "configure")
5) configurable max connections

ver 0.6.2 (2003/6/11)
1) Buffer support for ogg
2) new config file options: "connection_timeout" and "mpg123_ignore_junk"
3) new commands: "next", "previous", and "listall"
Thanks to Niklas Hofer for "next" and "previous" patches!
4) Search by filename
5) bug fix for pause when playing mp3's

ver 0.6.1 (2003/5/29)
1) Add conf file support
2) Fix a bug when doing mp3stop (do wait3(NULL,WNOHANG|WUNTRACED,NULL))
3) Fix a bug when fork'ing, fflush file buffers before forking so the
child doesn't print the same stuff in the buffer.

ver 0.6.0 (2003/5/25)
1) Add ogg vorbis support
2) Fix two bugs relating to tables, one for search by title, and one where we
freed the tables before directories, causing a segfault
3) The info command has been removed.

ver 0.5.0-0.5.2
Initial release(s).  Support for MP3 via mpg123<|MERGE_RESOLUTION|>--- conflicted
+++ resolved
@@ -1,4 +1,3 @@
-<<<<<<< HEAD
 ver 0.20 (not yet released)
 * protocol
   - "commands" returns playlist commands only if playlist_directory configured
@@ -54,13 +53,12 @@
   - proxy: add TCP keepalive option
 * update
   - apply .mpdignore matches to subdirectories
-=======
+
 ver 0.19.19 (not yet released)
 * decoder
   - wildmidi: support libWildMidi 0.4
 * output
   - pulse: support 32 bit, 24 bit and floating point playback
->>>>>>> a546bfe7
 
 ver 0.19.18 (2016/08/05)
 * decoder
