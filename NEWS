--- conflicted
+++ resolved
@@ -1,4 +1,3 @@
-<<<<<<< HEAD
 ver 0.20 (not yet released)
 * protocol
   - "commands" returns playlist commands only if playlist_directory configured
@@ -53,10 +52,7 @@
 * update
   - apply .mpdignore matches to subdirectories
 
-ver 0.19.15 (not yet released)
-=======
 ver 0.19.15 (2016/04/30)
->>>>>>> 04ed50fb
 * decoder
   - ffmpeg: support FFmpeg 3.0
   - ffmpeg: use as fallback instead of "mad" if no plugin matches
