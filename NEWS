--- conflicted
+++ resolved
@@ -1,16 +1,12 @@
-<<<<<<< HEAD
 ver 0.20 (not yet released)
 * protocol
   - "commands" returns playlist commands only if playlist_directory configured
 * output
   - pulse: set channel map to WAVE-EX
 
-ver 0.19.3 (not yet released)
-=======
 ver 0.19.3 (2014/11/11)
 * protocol
   - fix "(null)" result string to "list" when AlbumArtist is disabled
->>>>>>> e5217e6c
 * database
   - upnp: fix breakage due to malformed URIs
 * input
