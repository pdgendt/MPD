--- conflicted
+++ resolved
@@ -1,16 +1,12 @@
-<<<<<<< HEAD
 ver 0.18 (2012/??/??)
 * improved decoder/output error reporting
 
-ver 0.17.1 (2012/??/??)
-=======
 ver 0.17.2 (2012/??/??)
 * protocol:
   - fix crash in local file check
 
 
 ver 0.17.1 (2012/07/31)
->>>>>>> 12be9e81
 * protocol:
   - require appropriate permissions for searchadd{,pl}
 * tags:
