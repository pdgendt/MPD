<<<<<<< HEAD
ver 0.19 (not yet released)
* protocol
  - new commands "addtagid", "cleartagid", "listfiles", "rangeid"
  - "lsinfo" and "readcomments" allowed for remote files
  - "listneighbors" lists file servers on the local network
  - "playlistadd" supports file:///
  - "idle" with unrecognized event name fails
  - "list" on album artist falls back to the artist tag
  - "list" and "count" allow grouping
  - new "search"/"find" filter "modified-since"
  - "seek*" allows fractional position
  - close connection after syntax error
* database
  - proxy: forward "idle" events
  - proxy: forward the "update" command
  - proxy: copy "Last-Modified" from remote directories
  - simple: compress the database file using gzip
  - upnp: new plugin
  - cancel the update on shutdown
* storage
  - music_directory can point to a remote file server
  - nfs: new plugin
  - smbclient: new plugin
* playlist
  - cue: fix bogus duration of the last track
  - cue: restore CUE tracks from state file
  - soundcloud: use https instead of http
  - soundcloud: add default API key
* archive
  - read tags from songs in an archive
* input
  - alsa: new input plugin
  - curl: options "verify_peer" and "verify_host"
  - ffmpeg: update offset after seeking
  - ffmpeg: improved error messages
  - mms: non-blocking I/O
  - nfs: new input plugin
  - smbclient: new input plugin
* filter
  - volume: improved software volume dithering
* decoder:
  - vorbis, flac, opus: honor DESCRIPTION= tag in Xiph-based files as a comment to the song
  - audiofile: support scanning remote files
  - audiofile: log libaudiofile errors
  - dsdiff, dsf: report bit rate
  - dsdiff, dsf: implement seeking
  - dsf: support DSD512
  - dsf: support multi-channel files
  - dsf: fix big-endian bugs
  - dsf: fix noise at end of malformed file
  - sndfile: support scanning remote files
  - sndfile: support tags "comment", "album", "track", "genre"
  - sndfile: native floating point playback
  - sndfile: optimized 16 bit playback
  - mp4v2: support playback of MP4 files.
* encoder:
  - shine: new encoder plugin
* output
  - alsa: support native DSD playback
  - alsa: rename "DSD over USB" to "DoP"
* threads:
  - the update thread runs at "idle" priority
  - the output thread runs at "real-time" priority
  - increase kernel timer slack on Linux
  - name each thread (for debugging)
* configuration
  - allow playlist directory without music directory
  - use XDG to auto-detect "music_directory" and "db_file"
* new resampler option using libsoxr
* ARM NEON optimizations
* install systemd unit for socket activation
* Android port
=======
ver 0.18.15 (not yet released)
* command
  - list: reset used size after the list has been processed
* fix MixRamp
* work around build failure on NetBSD
>>>>>>> e93975cb

ver 0.18.14 (2014/09/11)
* protocol
  - fix range parser bug on certain 32 bit architectures
* decoder
  - audiofile: fix crash after seeking
  - ffmpeg: fix crash with ffmpeg/libav version 11
  - fix assertion failure after seeking

ver 0.18.13 (2014/08/31)
* protocol
  - don't change song on "seekcur" in random mode

* decoder
  - dsdiff, dsf: fix endless loop on malformed file
  - ffmpeg: support ffmpeg/libav version 11
  - gme: fix song duration
* output
  - alsa: fix endless loop at end of file in dsd_usb mode
* fix state file saver
* fix build failure on Darwin

ver 0.18.12 (2014/07/30)
* database
  - proxy: fix build failure with libmpdclient 2.2
  - proxy: fix add/search and other commands with libmpdclient < 2.9
* decoder
  - audiofile: improve responsiveness
  - audiofile: fix WAV stream playback
  - dsdiff, dsf: fix stream playback
  - dsdiff: fix metadata parser bug (uninitialized variables)
  - faad: estimate song duration for remote files
  - sndfile: improve responsiveness
* randomize next song when enabling "random" mode while not playing
* randomize next song when adding to single-song queue

ver 0.18.11 (2014/05/12)
* decoder
  - opus: fix missing song length on high-latency files
* fix race condition when using GLib event loop (non-Linux)

ver 0.18.10 (2014/04/10)
* decoder
  - ffmpeg: fix seeking bug
  - ffmpeg: handle unknown stream start time
  - gme: fix memory leak
  - sndfile: work around libsndfile bug on partial read
* don't interrupt playback when current song gets deleted

ver 0.18.9 (2014/03/02)
* protocol
  - "findadd" requires the "add" permission
* output
  - alsa: improved workaround for noise after manual song change
* decoder
  - vorbis: fix linker failure when libvorbis/libogg are static
* encoder
  - vorbis: fix another linker failure
* output
  - pipe: fix hanging child process due to blocked signals
* fix build failure due to missing signal.h include

ver 0.18.8 (2014/02/07)
* decoder
  - ffmpeg: support libav v10_alpha1
* encoder
  - vorbis: fix linker failure
* output
  - roar: documentation
* more robust Icy-Metadata parser
* fix Solaris build failure

ver 0.18.7 (2014/01/13)
* playlist
  - pls: fix crash after parser error
  - soundcloud: fix build failure with libyajl 2.0.1
* decoder
  - faad: fix memory leak
  - mpcdec: reject libmpcdec SV7 in configure script
* daemon: don't initialize supplementary groups when already running
  as the configured user

ver 0.18.6 (2013/12/24)
* input
  - cdio_paranoia: support libcdio-paranoia 0.90
* tags
  - riff: recognize upper-case "ID3" chunk name
* decoder
  - ffmpeg: use relative timestamps
* output
  - openal: fix build failure on Mac OS X
  - osx: fix build failure
* mixer
  - alsa: fix build failure with uClibc
* fix replay gain during cross-fade
* accept files without metadata

ver 0.18.5 (2013/11/23)
* configuration
  - fix crash when db_file is configured without music_directory
  - fix crash on "stats" without db_file/music_directory
* database
  - proxy: auto-reload statistics
  - proxy: provide "db_update" in "stats" response
* input
  - curl: work around stream resume bug (fixed in libcurl 7.32.0)
* decoder
  - fluidsynth: auto-detect by default
* clip 24 bit data from libsamplerate
* fix ia64, mipsel and other little-endian architectures
* fix build failures due to missing includes
* fix build failure with static libmpdclient

ver 0.18.4 (2013/11/13)
* decoder
  - dsdiff: fix byte order bug
* fix build failures due to missing includes
* libc++ compatibility

ver 0.18.3 (2013/11/08)
* fix stuck MPD after song change (0.18.2 regression)

ver 0.18.2 (2013/11/07)
* protocol:
  - "close" flushes the output buffer
* input:
  - cdio_paranoia: add setting "default_byte_order"
  - curl: fix bug with redirected streams
* playlist:
  - pls: fix reversed song order
* decoder:
  - audiofile: require libaudiofile 0.3 due to API breakage
  - dsf: enable DSD128
* enable buffering when starting playback (regression fix)
* fix build failures due to missing includes
* fix big-endian support

ver 0.18.1 (2013/11/04)
* protocol:
  - always ignore whitespace at the end of the line
* networking:
  - log UNIX domain path names instead of "localhost"
  - open listener sockets in the order they were configured
  - don't abort if IPv6 is not available
* output:
  - alsa: avoid endless loop in Raspberry Pi workaround
* filter:
  - autoconvert: fix "volume_normalization" with mp3 files
* add missing files to source tarball

ver 0.18 (2013/10/31)
* configuration:
  - allow tilde paths for socket
  - default filesystem charset is UTF-8 instead of ISO-8859-1
  - increase default buffer size to 4 MB
* protocol:
  - new command "readcomments" lists arbitrary file tags
  - new command "toggleoutput"
  - "find"/"search" with "any" does not match file name
  - "search" and "find" with base URI (keyword "base")
  - search for album artist falls back to the artist tag
  - re-add the "volume" command
* input:
  - curl: enable https
  - soup: plugin removed
* playlist:
  - lastfm: remove defunct Last.fm support
* decoder:
  - adplug: new decoder plugin using libadplug
  - dsf: don't play junk at the end of the "data" chunk
  - ffmpeg: drop support for pre-0.8 ffmpeg
  - flac: require libFLAC 1.2 or newer
  - flac: support FLAC files inside archives
  - opus: new decoder plugin for the Opus codec
  - vorbis: skip 16 bit quantisation, provide float samples
  - mikmod: add "loop" configuration parameter
  - modplug: add "loop_count" configuration parameter
  - mp4ff: obsolete plugin removed
* encoder:
  - opus: new encoder plugin for the Opus codec
  - vorbis: accept floating point input samples
* output:
  - new option "tags" may be used to disable sending tags to output
  - alsa: workaround for noise after manual song change
  - ffado: remove broken plugin
  - httpd: support HEAD requests
  - mvp: remove obsolete plugin
  - osx: disabled by default because it's unmaintained and unsupported
* improved decoder/output error reporting
* eliminate timer wakeup on idle MPD
* fix unresponsive MPD while waiting for stream
* port of the source code to C++11

ver 0.17.6 (2013/10/14)
* mixer:
  - alsa: fix busy loop when USB sound device gets unplugged
* decoder:
  - modplug: fix build with Debian package 1:0.8.8.4-4
* stored playlists:
  - fix loading playlists with references to local files
  - obey filesystem_charset for URLs

ver 0.17.5 (2013/08/04)
* protocol:
  - fix "playlistadd" with URI
  - fix "move" relative to current when there is no current song
* decoder:
  - ffmpeg: support "application/flv"
  - mikmod: adapt to libmikmod 3.2
* configure.ac:
  - detect system "ar"

ver 0.17.4 (2013/04/08)
* protocol:
  - allow to omit END in ranges (START:END)
  - don't emit IDLE_PLAYER before audio format is known
* decoder:
  - ffmpeg: support float planar audio (ffmpeg 1.1)
  - ffmpeg: fix AVFrame allocation
* player:
  - implement missing "idle" events on output errors
* clock: fix build failure

ver 0.17.3 (2013/01/06)
* output:
  - osx: fix pops during playback
  - recorder: fix I/O error check
  - shout: fix memory leak in error handler
  - recorder, shout: support Ogg packets that span more than one page
* decoder:
  - ffmpeg: ignore negative time stamps
  - ffmpeg: support planar audio
* playlist:
  - cue: fix memory leak
  - cue: fix CUE files with only one track

ver 0.17.2 (2012/09/30)
* protocol:
  - fix crash in local file check
* decoder:
  - fluidsynth: remove throttle (requires libfluidsynth 1.1)
  - fluidsynth: stop playback at end of file
  - fluidsynth: check MIDI file format while scanning
  - fluidsynth: add sample rate setting
  - wavpack: support all APEv2 tags
* output:
  - httpd: use monotonic clock, avoid hiccups after system clock adjustment
  - httpd: fix throttling bug after resuming playback
* playlist:
  - cue: map "PERFORMER" to "artist" or "album artist"
* mapper: fix non-UTF8 music directory name
* mapper: fix potential crash in file permission check
* playlist: fix use-after-free bug
* playlist: fix memory leak
* state_file: save song priorities
* player: disable cross-fading in "single" mode
* update: fix unsafe readlink() usage
* configure.ac:
  - don't auto-detect the vorbis encoder when Tremor is enabled

ver 0.17.1 (2012/07/31)
* protocol:
  - require appropriate permissions for searchadd{,pl}
* tags:
  - aiff: support the AIFC format
  - ape: check for ID3 if no usable APE tag was found
* playlist:
  - cue: support file types "MP3", "AIFF"
* output:
  - fix noisy playback with conversion and software volume

ver 0.17 (2012/06/27)
* protocol:
  - support client-to-client communication
  - "update" and "rescan" need only "CONTROL" permission
  - new command "seekcur" for simpler seeking within current song
  - new command "config" dumps location of music directory
  - add range parameter to command "load"
  - print extra "playlist" object for embedded CUE sheets
  - new commands "searchadd", "searchaddpl"
* input:
  - cdio_paranoia: new input plugin to play audio CDs
  - curl: enable CURLOPT_NETRC
  - curl: non-blocking I/O
  - soup: new input plugin based on libsoup
* tags:
  - RVA2: support separate album/track replay gain
* decoder:
  - mpg123: implement seeking
  - ffmpeg: drop support for pre-0.5 ffmpeg
  - ffmpeg: support WebM
  - oggflac: delete this obsolete plugin
  - dsdiff: new decoder plugin
* output:
  - alsa: support DSD-over-USB (dCS suggested standard)
  - httpd: support for streaming to a DLNA client
  - openal: improve buffer cancellation
  - osx: allow user to specify other audio devices
  - osx: implement 32 bit playback
  - shout: add possibility to set url
  - roar: new output plugin for RoarAudio
  - winmm: fail if wrong device specified instead of using default device
* mixer:
  - alsa: listen for external volume changes
* playlist:
  - allow references to songs outside the music directory
  - new CUE parser, without libcue
  - soundcloud: new plugin for accessing soundcloud.com
* state_file: add option "restore_paused"
* cue: show CUE track numbers
* allow port specification in "bind_to_address" settings
* support floating point samples
* systemd socket activation
* improve --version output
* WIN32: fix renaming of stored playlists with non-ASCII names


ver 0.16.8 (2012/04/04)
* fix for libsamplerate assertion failure
* decoder:
  - vorbis (and others): fix seeking at startup
  - ffmpeg: read the "year" tag
* encoder:
  - vorbis: generate end-of-stream packet before tag
  - vorbis: generate end-of-stream packet when playback ends
* output:
  - jack: check for connection failure before starting playback
  - jack: workaround for libjack1 crash bug
  - osx: fix stuttering due to buffering bug
* fix endless loop in text file reader
* update: skip symlinks in path that is to be updated


ver 0.16.7 (2012/02/04)
* input:
  - ffmpeg: support libavformat 0.7
* decoder:
  - ffmpeg: support libavformat 0.8, libavcodec 0.9
  - ffmpeg: support all MPD tags
* output:
  - httpd: fix excessive buffering
  - openal: force 16 bit playback, as 8 bit doesn't work
  - osx: remove sleep call from render callback
  - osx: clear render buffer when there's not enough data
* fix moving after current song


ver 0.16.6 (2011/12/01)
* decoder:
  - fix assertion failure when resuming streams
  - ffmpeg: work around bogus channel count
* encoder:
  - flac, null, wave: fix buffer corruption bug
  - wave: support packed 24 bit samples
* mapper: fix the bogus "not a directory" error message
* mapper: check "x" and "r" permissions on music directory
* log: print reason for failure
* event_pipe: fix WIN32 regression
* define WINVER in ./configure
* WIN32: autodetect filesystem encoding


ver 0.16.5 (2011/10/09)
* configure.ac
  - disable assertions in the non-debugging build
  - show solaris plugin result correctly
  - add option --enable-solaris-output
* pcm_format: fix 32-to-24 bit conversion (the "silence" bug)
* input:
  - rewind: reduce heap usage
* decoder:
  - ffmpeg: higher precision timestamps
  - ffmpeg: don't require key frame for seeking
  - fix CUE track seeking
* output:
  - openal: auto-fallback to mono if channel count is unsupported
* player:
  - make seeking to CUE track more reliable
  - the "seek" command works when MPD is stopped
  - restore song position from state file (bug fix)
  - fix crash that sometimes occurred when audio device fails on startup
  - fix absolute path support in playlists
* WIN32: close sockets properly
* install systemd service file if systemd is available


ver 0.16.4 (2011/09/01)
* don't abort configure when avahi is not found
* auto-detect libmad without pkg-config
* fix memory leaks
* don't resume playback when seeking to another song while paused
* apply follow_inside_symlinks to absolute symlinks
* fix playback discontinuation after seeking
* input:
  - curl: limit the receive buffer size
  - curl: implement a hard-coded timeout of 10 seconds
* decoder:
  - ffmpeg: workaround for semantic API change in recent ffmpeg versions
  - flac: validate the sample rate when scanning the tag
  - wavpack: obey all decoder commands, stop at CUE track border
* encoder:
  - vorbis: don't send end-of-stream on flush
* output:
  - alsa: fix SIGFPE when alsa announces a period size of 0
  - httpd: don't warn on client disconnect
  - osx: don't drain the buffer when closing
  - pulse: fix deadlock when resuming the stream
  - pulse: fix deadlock when the stream was suspended


ver 0.16.3 (2011/06/04)
* fix assertion failure in audio format mask parser
* fix NULL pointer dereference in playlist parser
* fix playlist files in base music directory
* database: allow directories with just playlists
* decoder:
  - ffmpeg: support libavcodec 0.7


ver 0.16.2 (2011/03/18)
* configure.ac:
  - fix bashism in tremor test
* decoder:
  - tremor: fix configure test
  - gme: detect end of song
* encoder:
  - vorbis: reset the Ogg stream after flush
* output:
  - httpd: fix uninitialized variable
  - httpd: include sys/socket.h
  - oss: AFMT_S24_PACKED is little-endian
  - oss: disable 24 bit playback on FreeBSD


ver 0.16.1 (2011/01/09)
* audio_check: fix parameter in prototype
* add void casts to suppress "result unused" warnings (clang)
* input:
  - ffado: disable by default
* decoder:
  - mad: work around build failure on Solaris
  - resolve modplug vs. libsndfile cflags/headers conflict
* output:
  - solaris: add missing parameter to open_cloexec() cal
  - osx: fix up audio format first, then apply it to device
* player_thread: discard empty chunks while cross-fading
* player_thread: fix assertion failure due to early seek
* output_thread: fix double lock


ver 0.16 (2010/12/11)
* protocol:
  - send song modification time to client
  - added "update" idle event
  - removed the deprecated "volume" command
  - added the "findadd" command
  - range support for "delete"
  - "previous" really plays the previous song
  - "addid" with negative position is deprecated
  - "load" supports remote playlists (extm3u, pls, asx, xspf, lastfm://)
  - allow changing replay gain mode on-the-fly
  - omitting the range end is possible
  - "update" checks if the path is malformed
* archive:
  - iso: renamed plugin to "iso9660"
  - zip: renamed plugin to "zzip"
* input:
  - lastfm: obsolete plugin removed
  - ffmpeg: new input plugin using libavformat's "avio" library
* tags:
  - added tags "ArtistSort", "AlbumArtistSort"
  - id3: revised "performer" tag support
  - id3: support multiple values
  - ape: MusicBrainz tags
  - ape: support multiple values
* decoders:
  - don't try a plugin twice (MIME type & suffix)
  - don't fall back to "mad" unless no plugin matches
  - ffmpeg: support multiple tags
  - ffmpeg: convert metadata to generic format
  - ffmpeg: implement the libavutil log callback
  - sndfile: new decoder plugin based on libsndfile
  - flac: moved CUE sheet support to a playlist plugin
  - flac: support streams without STREAMINFO block
  - mikmod: sample rate is configurable
  - mpg123: new decoder plugin based on libmpg123
  - sidplay: support sub-tunes
  - sidplay: implemented songlength database
  - sidplay: support seeking
  - sidplay: play monaural SID tunes in mono
  - sidplay: play mus, str, prg, x00 files
  - wavpack: activate 32 bit support
  - wavpack: allow more than 2 channels
  - mp4ff: rename plugin "mp4" to "mp4ff"
* encoders:
  - twolame: new encoder plugin based on libtwolame
  - flac: new encoder plugin based on libFLAC
  - wave: new encoder plugin for PCM WAV format
* output:
  - recorder: new output plugin for recording radio streams
  - alsa: don't recover on CANCEL
  - alsa: fill period buffer with silence before draining
  - openal: new output plugin
  - pulse: announce "media.role=music"
  - pulse: renamed context to "Music Player Daemon"
  - pulse: connect to server on MPD startup, implement pause
  - jack: require libjack 0.100
  - jack: don't disconnect during pause
  - jack: connect to server on MPD startup
  - jack: added options "client_name", "server_name"
  - jack: clear ring buffers before activating
  - jack: renamed option "ports" to "destination_ports"
  - jack: support more than two audio channels
  - httpd: bind port when output is enabled
  - httpd: added name/genre/website configuration
  - httpd: implement "pause"
  - httpd: bind_to_address support (including IPv6)
  - oss: 24 bit support via OSS4
  - win32: new output plugin for Windows Wave
  - shout, httpd: more responsive to control commands
  - wildcards allowed in audio_format configuration
  - consistently lock audio output objects
* player:
  - drain audio outputs at the end of the playlist
* mixers:
  - removed support for legacy mixer configuration
  - reimplemented software volume as mixer+filter plugin
  - per-device software/hardware mixer setting
* commands:
  - added new "status" line with more precise "elapsed time"
* update:
  - automatically update the database with Linux inotify
  - support .mpdignore files in the music directory
  - sort songs by album name first, then disc/track number
  - rescan after metadata_to_use change
* normalize: upgraded to AudioCompress 2.0
  - automatically convert to 16 bit samples
* replay gain:
  - reimplemented as a filter plugin
  - fall back to track gain if album gain is unavailable
  - optionally use hardware mixer to apply replay gain
  - added mode "auto"
  - parse replay gain from APE tags
* log unused/unknown block parameters
* removed the deprecated "error_file" option
* save state when stopped
* renamed option "--stdout" to "--stderr"
* removed options --create-db and --no-create-db
* state_file: save only if something has changed
* database: eliminated maximum line length
* log: redirect stdout/stderr to /dev/null if syslog is used
* set the close-on-exec flag on all file descriptors
* pcm_volume, pcm_mix: implemented 32 bit support
* support packed 24 bit samples
* CUE sheet support
* support for MixRamp tags
* obey $(sysconfdir) for default mpd.conf location
* build with large file support by default
* added test suite ("make check")
* require GLib 2.12
* added libwrap support
* make single mode 'sticky'


ver 0.15.17 (2011/??/??)
* encoder:
  - vorbis: reset the Ogg stream after flush
* decoders:
  - vorbis: fix tremor support


ver 0.15.16 (2011/03/13)
* output:
  - ao: initialize the ao_sample_format struct
  - jack: fix crash with mono playback
* encoders:
  - lame: explicitly configure the output sample rate
* update: log all file permission problems


ver 0.15.15 (2010/11/08)
* input:
  - rewind: fix assertion failure
* output:
  - shout: artist comes first in stream title


ver 0.15.14 (2010/11/06)
* player_thread: fix assertion failure due to wrong music pipe on seek
* output_thread: fix assertion failure due to race condition in OPEN
* input:
  - rewind: fix double free bug
* decoders:
  - mp4ff, ffmpeg: add extension ".m4b" (audio book)


ver 0.15.13 (2010/10/10)
* output_thread: fix race condition after CANCEL command
* output:
  - httpd: fix random data in stream title
  - httpd: MIME type audio/ogg for Ogg Vorbis
* input:
  - rewind: update MIME not only once
  - rewind: enable for MMS


ver 0.15.12 (2010/07/20)
* input:
  - curl: remove assertion after curl_multi_fdset()
* tags:
  - rva2: set "gain", not "peak"
* decoders:
  - wildmidi: support version 0.2.3


ver 0.15.11 (2010/06/14)
* tags:
  - ape: support album artist
* decoders:
  - mp4ff: support tags "album artist", "albumartist", "band"
  - mikmod: fix memory leak
  - vorbis: handle uri==NULL
  - ffmpeg: fix memory leak
  - ffmpeg: free AVFormatContext on error
  - ffmpeg: read more metadata
  - ffmpeg: fix libavformat 0.6 by using av_open_input_stream()
* playlist: emit IDLE_OPTIONS when resetting single mode
* listen: make get_remote_uid() work on BSD


ver 0.15.10 (2010/05/30)
* input:
  - mms: fix memory leak in error handler
  - mms: initialize the "eof" attribute
* decoders:
  - mad: properly calculate ID3 size without libid3tag


ver 0.15.9 (2010/03/21)
* decoders:
  - mad: fix crash when seeking at end of song
  - mpcdec: fix negative shift on fixed-point samples
  - mpcdec: fix replay gain formula with v8
* playlist: fix single+repeat in random mode
* player: postpone song tags during cross-fade


ver 0.15.8 (2010/01/17)
* input:
  - curl: allow rewinding with Icy-Metadata
* decoders:
  - ffmpeg, flac, vorbis: added more flac/vorbis MIME types
  - ffmpeg: enabled libavformat's file name extension detection
* dbUtils: return empty tag value only if no value was found
* decoder_thread: fix CUE track playback
* queue: don't repeat current song in consume mode


ver 0.15.7 (2009/12/27)
* archive:
  - close archive when stream is closed
  - iso, zip: fixed memory leak in destructor
* input:
  - file: don't fall back to parent directory
  - archive: fixed memory leak in error handler
* tags:
  - id3: fix ID3v1 charset conversion
* decoders:
  - eliminate jitter after seek failure
  - ffmpeg: don't try to force stereo
  - wavpack: allow fine-grained seeking
* mixer: explicitly close all mixers on shutdown
* mapper: fix memory leak when playlist_directory is not set
* mapper: apply filesystem_charset to playlists
* command: verify playlist name in the "rm" command
* database: return multiple tag values per song


ver 0.15.6 (2009/11/18)
* input:
  - lastfm: fixed variable name in GLib<2.16 code path
  - input/mms: require libmms 0.4
* archive:
  - zzip: require libzzip 0.13
* tags:
  - id3: allow 4 MB RIFF/AIFF tags
* decoders:
  - ffmpeg: convert metadata
  - ffmpeg: align the output buffer
  - oggflac: rewind stream after FLAC detection
  - flac: fixed CUE seeking range check
  - flac: fixed NULL pointer dereference in CUE code
* output_thread: check again if output is open on PAUSE
* update: delete ignored symlinks from database
* database: increased maximum line length to 32 kB
* sticker: added fallback for sqlite3_prepare_v2()


ver 0.15.5 (2009/10/18)
* input:
  - curl: don't abort if a packet has only metadata
  - curl: fixed endless loop during buffering
* tags:
  - riff, aiff: fixed "limited range" gcc warning
* decoders:
  - flac: fixed two memory leaks in the CUE tag loader
* decoder_thread: change the fallback decoder name to "mad"
* output_thread: check again if output is open on CANCEL
* update: fixed memory leak during container scan


ver 0.15.4 (2009/10/03)
* decoders:
  - vorbis: revert "faster tag scanning with ov_test_callback()"
  - faad: skip assertion failure on large ID3 tags
  - ffmpeg: use the "artist" tag if "author" is not present
* output:
  - osx: fix the OS X 10.6 build


ver 0.15.3 (2009/08/29)
* decoders:
  - vorbis: faster tag scanning with ov_test_callback()
* output:
  - fix stuttering due to uninitialized variable
* update: don't re-read unchanged container files


ver 0.15.2 (2009/08/15)
* tags:
  - ape: check the tag size (fixes integer underflow)
  - ape: added protection against large memory allocations
* decoders:
  - mad: skip ID3 frames when libid3tag is disabled
  - flac: parse all replaygain tags
  - flac: don't allocate cuesheet twice (memleak)
* output:
  - shout: fixed stuck pause bug
  - shout: minimize the unpause latency
* update: free empty path string (memleak)
* update: free temporary string in container scan (memleak)
* directory: free empty directories after removing them (memleak)


ver 0.15.1 (2009/07/15)
* decoders:
  - flac: fix assertion failure in tag_free() call
* output:
  - httpd: include sys/types.h (fixes Mac OS X)
* commands:
  - don't resume playback when stopping during pause
* database: fixed NULL pointer dereference after charset change
* log: fix double free() bug during shutdown


ver 0.15 (2009/06/23)
* input:
  - parse Icy-Metadata
  - added support for the MMS protocol
  - hide HTTP password in playlist
  - lastfm: new input plugin for last.fm radio (experimental and incomplete!)
  - curl: moved proxy settings to "input" block
* tags:
  - support the "album artist" tag
  - support MusicBrainz tags
  - parse RVA2 tags in mp3 files
  - parse ID3 tags in AIFF/RIFF/WAV files
  - ffmpeg: support new metadata API
  - ffmpeg: added support for the tags comment, genre, year
* decoders:
  - audiofile: streaming support added
  - audiofile: added 24 bit support
  - modplug: another MOD plugin, based on libmodplug
  - mikmod disabled by default, due to severe security issues in libmikmod
  - sidplay: new decoder plugin for C64 SID (using libsidplay2)
  - fluidsynth: new decoder plugin for MIDI files (using libfluidsynth,
    experimental due to shortcomings in libfluidsynth)
  - wildmidi: another decoder plugin for MIDI files (using libwildmidi)
  - flac: parse stream tags
  - mpcdec: support the new libmpcdec SV8 API
  - added configuration option to disable decoder plugins
  - flac: support embedded cuesheets
  - ffmpeg: updated list of supported formats
* audio outputs:
  - added option to disable audio outputs by default
  - wait 10 seconds before reopening after play failure
  - shout: enlarged buffer size to 32 kB
  - null: allow disabling synchronization
  - mvp: fall back to stereo
  - mvp: fall back to 16 bit audio samples
  - mvp: check for reopen errors
  - mvp: fixed default device detection
  - pipe: new audio output plugin which runs a command
  - alsa: better period_time default value for high sample rates
  - solaris: new audio output plugin for Solaris /dev/audio
  - httpd: new audio output plugin for web based streaming, similar to icecast
     but built in.
* commands:
  - "playlistinfo" and "move" supports a range now
  - added "sticker database", command "sticker", which allows clients
     to implement features like "song rating"
  - added "consume" command which removes a song after play
  - added "single" command, if activated, stops playback after current song or
     repeats the song if "repeat" is active.
* mixers:
  - rewritten mixer code to support multiple mixers
  - new pulseaudio mixer
  - alsa: new mixer_index option supports choosing between multiple
    identically-named controls on a device.
* Add audio archive extraction support:
  - bzip2
  - iso9660
  - zip
* the option "error_file" was removed, all messages are logged into
   "log_file"
* support logging to syslog
* fall back to XDG music directory if no music_directory is configured
* failure to read the state file is non-fatal
* --create-db starts the MPD daemon instead of exiting
* playlist_directory and music_directory are optional
* playlist: recalculate the queued song after random is toggled
* playlist: don't unpause on delete
* pause when all audio outputs fail to play
* daemon: ignore "user" setting if already running as that user
* listen: fix broken client IP addresses in log
* listen: bind failure on secondary address is non-fatal
* 24/32 bit audio support
* print available protocols in --version
* fill buffer after seeking
* choose the fallback resampler at runtime
* steps taken towards win32 compatibility
* require glib 2.6 or greater
* built-in documentation using doxygen and docbook


ver 0.14.2 (2009/02/13)
* configure.ac:
  - define HAVE_FFMPEG after all checks
* decoders:
  - ffmpeg: added support for the tags comment, genre, year
  - ffmpeg: don't warn of empty packet output
  - ffmpeg: check if the time stamp is valid
  - ffmpeg: fixed seek integer overflow
  - ffmpeg: enable WAV streaming
  - ffmpeg: added TTA support
  - wavpack: pass NULL if the .wvc file fails to open
  - mikmod: call MikMod_Exit() only in the finish() method
  - aac: fix stream metadata
* audio outputs:
  - jack: allocate ring buffers before connecting
  - jack: clear "shutdown" flag on reconnect
  - jack: reduced sleep time to 1ms
  - shout: fixed memory leak in the mp3 encoder
  - shout: switch to blocking mode
  - shout: use libshout's synchronization
  - shout: don't postpone metadata
  - shout: clear buffer before calling the encoder
* mapper: remove trailing slashes from music_directory
* player: set player error when output device fails
* update: recursively purge deleted directories
* update: free deleted subdirectories

ver 0.14.1 (2009/01/17)
* decoders:
  - mp4: support the writer/composer tag
  - id3: strip leading and trailing whitespace from ID3 tags
  - oggvorbis: fix tremor support
  - oggvorbis: disable seeking on remote files
* audio outputs:
  - jack: allocate default port names (fixes a crash)
* update:
  - refresh stats after update
  - save the database even if it is empty
* input_curl:
  - use select() to eliminate busy loop during connect
  - honour http_proxy_* config directives
  - fix assertion failure on "connection refused"
  - fix assertion failure with empty HTTP responses
* corrected the sample calculation in the fallback resampler
* log: automatically append newline
* fix setenv() conflict on Solaris
* configure.ac: check for pkg-config before using it
* fix minor memory leak in decoder_tag()
* fix cross-fading bug: it used to play some chunks of the new song twice
* playlist
  - fix assertion failure during playlist load
  - implement Fisher-Yates shuffle properly
  - safely search the playlist for deleted song
* use custom PRNG for volume dithering (speedup)
* detect libid3tag without pkg-config

ver 0.14 (2008/12/25)
* audio outputs:
  - wait 10 seconds before reopening a failed device
  - fifo: new plugin
  - null: new plugin
  - shout: block while trying to connect instead of failing
  - shout: new timeout parameter
  - shout: support mp3 encoding and the shoutcast protocol
  - shout: send silence during pause, so clients don't get disconnected
* decoders:
  - ffmpeg: new plugin
  - wavpack: new plugin
  - aac: stream support added
  - mod: disabled by default due to critical bugs in all libmikmod versions
* commands:
  - "addid" takes optional second argument to specify position
  - "idle" notifies the client when a notable change occurs
* Zeroconf support using Bonjour
* New zeroconf_enabled option so that Zeroconf support can be disabled
* Stop the player/decode processes when not playing to allow the CPU to sleep
* Fix a bug where closing an ALSA dmix device could cause MPD to hang
* Support for reading ReplayGain from LAME tags on MP3s
* MPD is now threaded, which greatly improves performance and stability
* memory usage reduced by merging duplicate tags in the database
* support connecting via unix domain socket
* allow authenticated local users to add any local file to the playlist
* 24 bit audio support
* optimized PCM conversions and dithering
* much code has been replaced by using GLib
* the HTTP client has been replaced with libcurl
* symbolic links in the music directory can be disabled; the default
  is to ignore symlinks pointing outside the music directory

ver 0.13.0 (2007/5/28)
* New JACK audio output
* Support for "file" as an alternative to "filename" in search, find, and list
* FLAC 1.1.3 API support
* New playlistadd command for adding to stored playlists
* New playlistclear command for clearing stored playlists
* Fix a bug where "find any" and "list <type> any" wouldn't return any results
* Make "list any" return an error instead of no results and an OK
* New gapless_mp3_playback option to disable gapless MP3 playback
* Support for seeking HTTP streams
* Zeroconf support using Avahi
* libsamplerate support for high quality audio resampling
* ID3v2 "Original Artist/Performer" tag support
* New playlistsearch command for searching the playlist (similar to "search")
* New playlistfind command for finding songs in the playlist (similar to "find")
* libmikmod 3.2.0 beta support
* New tagtypes command for retrieving a list of available tag types
* Fix a bug where no ACK was returned if loading a playlist failed
* Fix a bug where db_update in stats would be 0 after initial database creation
* New count command for getting stats on found songs (similar to "find")
* New playlistmove command for moving songs in stored playlists
* New playlistdelete command for deleting songs from stored playlists
* New rename command for renaming stored playlists
* Increased default buffer_before_play from 0% to 10% to prevent skipping
* Lots of bug fixes, cleaned up code, and performance improvements

ver 0.12.2 (2007/3/20)
* Fix a bug where clients could cause MPD to segfault

ver 0.12.1 (2006/10/10)
* Fix segfault when scanning an MP3 that has a Xing tag with 0 frames
* Fix segfault when there's no audio output specified and one can't be detected
* Fix handling of escaping in quotes
* Allow a quality of -1 to be specified for shout outputs
* A few minor cleanups

ver 0.12.0 (2006/9/22)
* New audio output code which supports:
  * A plugin-like architecture
  * Non-libao ("native") outputs:
    * ALSA
    * OSS
    * OS X
    * Media MVP
    * PulseAudio
    * Shout (Icecast or Shoutcast)
  * Playing through multiple outputs at once
  * Enabling/disabling outputs while MPD is running
  * Saving output state (enabled/disabled) to the state_file
* OggFLAC support
* Musepack support
* Gapless MP3 playback
* MP3 ReplayGain support (using ID3v2 tags only)
* Support for MP2 files if MP3 support is enabled
* Composer, Performer, Comment, and Disc metadata support
* New outputs command for listing available audio outputs
* New enableoutput and disableoutput commands for enabling/disabling outputs
* New plchangesposid command for a stripped down version of plchanges
* New addid command for adding to the playlist and returning a song ID
* New commands and notcommands commands for checking available commands
* Can now specify any supported metadata type or "any" in search, find, and list
* New volume_normalization parameter for enabling Audio Compress normalization
* New metadata_to_use parameter for choosing supported metadata types
* New pid_file parameter for saving the MPD process ID to the specified file
* The db_file parameter is now required
* The port parameter is now optional (defaults to 6600)
* Can specify bind_to_address multiple times
* New --kill argument for killing MPD if pid_file is specified
* Removed --update-db argument (use the update function in your client instead)
* New mpdconf.example
* New mpd.conf man page 
* Removed bundled libmad and libid3tag
* Lots of bug fixes, cleaned up code, and performance improvements

ver 0.11.5 (2004/11/1)
1) New id3v1_encoding config option to configure the id3v1 tag encoding (patch
from dottedmag)
2) Strip '\r' from m3u playlists (thank you windows)
3) Use random() instead of rand() for playlist randomizing
4) Fix a bug trying skipping some commented lines in m3u playlist files
5) Fix a bug when fetching metadata from streams that may cause certain
weirdnesses
6) Fix a bug where replaygain preamp was used on files w/o replaygain tags
7) Fix a busy loop when trying to prebuffer a nonexistant or missing stream
8) Fix a bug in forgetting to remove leading ' ' in content-type for http
streams
9) Check for ice-name in http headers
10) Be sure the strip all '\n' chars in tags
11) Set $HOME env variable when setuid'ing, this should fix the /root/.mcop
errors triggered by arts/libao

ver 0.11.4 (2004/7/26)
1) Fixed a segfault when decoding mp3's with corrupt id3v2 tags
2) Fixed a memory leak when encountering id3v2 tags in mp3 decoder

ver 0.11.3 (2004/7/21)
1) Add support for http authentication for streams
2) Added replaygain pre-amp support
3) Better error handling for fread() in inputStream_file
4) Fixed a bug so that when a freeAllInterfaces is called, it sets
max_interface_connections to 0.  This prevents potential segfaults and other
nastiness for forked processes, like the player and update-er (do to
interfacePrintWithFD()).
5) Allow blockingWrite() to handle errors more gracefully (for example, if the
disc is full, and thus the write() fails or can't be completed, we just skip
this write() and continue, instead of getting stuck in an infinite loop until
the write() becomes successful)
6) Updated mpdconf.example from sbh/avuton
7) If "user" is specified, then convert ~ in paths to the user's home path
specified by "user" config paramter (not the actual current user running mpd).

ver 0.11.2 (2004/7/5) 
1) Work around in computing total time for mp3's whose first valid mpeg frame is
not layer III
2) Fix mp3 and mp4 decoders when seeking past the end of the file
3) Fix replaygain for flac and vorbis
4) Fix memory leaks in flac decoder (from normalperson)
5) Fix Several other bugs in playlist.c and directory.c (from normalperson)

ver 0.11.1 (2004/6/24)
1) Fix a bug that caused "popping" at the beginning of mp3's
2) Fix playlistid command
3) Fix move commands so they don't mess up the song id's
4) Added support for HTTP Proxy
5) Detect and skip recursive links in the music directory
6) Fix addPathToDB() so updating on a specific path doesn't exist correctly adds
the parent directories to the DB

ver 0.11.0 (2004/6/18)
1) Support for playing mp3 and Ogg Vorbis streams
2) Non-blocking Update
3) Replaygain support for Ogg Vorbis and FLAC (by Eric Moore aka AliasMrJones)
4) audio_output_format option that allows for all audio output to be converted
to a format compatible with any sound card
5) Own routines for to always support UTF-8 <-> ISO-8859-1 conversion
6) Added "Id" and "Pos" metadata for songs in playlist
7) Added commands: plchanges, currentsong, playid, seekid, playlistid, moveid,
swapid, deleteid
8) UTF-8 validation of all tags
9) Update specific files/directories (for fast, incremental updating)
10) Added ACK error codes
11) Mod file support
12) Added command_list_ok_begin
13) Play after stop resumes from last position in the playlist
14) Play while pause resumes playback
15) Better signal handling by mackstann
16) Cleanup decoder interface (now called InputPlugins)
17) --create-db no long starts the daemon
18) --no-daemon outputs to log files
19) --stdout sends output to stdout/stderr
20) Default port is now 6600
21) Lots of other cleanups and Bugfixes

ver 0.10.4 (2004/5/26)
1) Fix configure problems on OpenBSD with langinfo and iconv
2) Fix an infinte loop when writing to an interface and it has expired
3) Fix a segfault in decoding flac's
4) Ingore CRC stuff in mp3's since some encoders did not compute the CRC
correctly
5) Fix a segfault in processing faulty mp4 metadata

ver 0.10.3 (2004/4/2)
1) Fix a segfault when a blanck line is sent from a client
2) Fix for loading playlists on platforms where char is unsigned
3) When pausing, release audio device after we say pause is successful (this
makes pause appear to not lag)
4) When returning errors for unknown types by player, be sure to copy the
filename
5) add --disable-alsa for disabling alsa mixer support
6) Use select() for a portable usleep()
7) For alsa mixer, default to "Master' element, not first element

ver 0.10.2 (2004/3/25)
1) Add suport for AAC
2) Substitute '\n' with ' ' in tag info
3) Remove empty directories from db
4) Resume from current position in song when using state file
5) Pause now closes the music device, and reopens it on resuming
6) Fix unnecessary big endian byte swapping
7) If locale is "C" or "POSIX", then use ISO-8859-1 as the fs charset
8) Fix a bug where alsa mixer wasn't detecting volume changes
9) For alsa and software mixer, show volume to be the same as it was set (even
if its not the exact volume)
10) Report bitrate for wave files
11) Compute song length of CBR mp3's more accurately

ver 0.10.1 (2004/3/7)
1) Check to see if we need to add "-lm" when linking mpd
2) Fix issues with skipping bad frames in an mp3 (this way we get the correct
samplerate and such)
3) Fix crossfading bug with ogg's
4) Updated libmad and libid3tag included w/ source to 0.15.1b

ver 0.10.0 (2004/3/3)
1) Use UTF-8 for all client communications
2) Crossfading support
3) Password Authentication (all in plaintext)
4) Software mixer
5) Buffer Size is configurable
6) Reduced Memory consumption (use directory tree for search and find)
7) Bitrate support for Flac
8) setvol command (deprecates volume command)
9) add command takes directories
10) Path's in config file now work with ~
11) Add samplerate,bits, and channels to status
12) Reenable playTime in stats display
13) Fix a segfault when doing: add ""
14) Fix a segfault with flac vorbis comments simply being "="
15) Fix a segfault/bug in queueNextSong with repeat+random
16) Fix a bug, where one process may segfault, and cause more processes to spawn
w/o killing ones that lost their parent.
17) Fix a bug when the OSS device was unable to fetch the current volume,
it would close the device (when it maybe previously closed by the exact same
code)
18) command.c cleanup by mackstann
19) directory.c and command.c cleanup by tw-nym

ver 0.9.4 (2004/1/21)
1) Fix a bug where updated tag info wasn't being detected
2) Set the default audio write size to 1024 bytes (should decrease cpu load a
bit on some machines).
3) Make audio write size configurable via "audio_write_size" config option
4) Tweak output buffer size for connections by detecting the kernel output
buffer size.

ver 0.9.3 (2003/10/31)
1) Store total time/length of songs in db and display in *info commands
2) Display instantaneous bitrate in status command
3) Add Wave Support using libaudiofile (Patch from normalperson)
4) Command code cleanup (Patch from tw-nym)
5) Optimize listing of playlists (10-100x faster)
6) Optimize interface output (write in 4kB chunks instead of on every '\n')
7) Fix bug that prevented rm command from working
8) Fix bug where deleting current song skips the next song
9) Use iconv to convert vorbis comments from UTF-8 to Latin1

ver 0.9.2 (2003/10/6)
1) Fix FreeBSD Compilation Problems
2) Fix bug in move command
3) Add mixer_control options to configure which mixer control/device mpd
controls
4) Randomize on play -1
5) Fix a bug in toggling repeat off and at the end of the playlist

ver 0.9.1 (2003/9/30)
1) Fix a statement in the middle of declarations in listen.c, causes error for
gcc 2.7

ver 0.9.0 (2003/9/30)
1) Random play mode
2) Alsa Mixer Support
3) Save and Restore "state"
4) Default config file locations (.mpdconf and /etc/mpd.conf)
5) Make db file locations configurable
6) Move songs around in the playlist
7) Gapless playback
8) Use Xing tags for mp3's
9) Remove stop_on_error
10) Seeking support
11) Playlists can be loaded and deleted from subdirectories
12) Complete rewrite of player layer (fork()'s only once, opens and closes
audio device as needed).
13) Eliminate use and dependence of SIGIO
14) IPv6 support
15) Solaris compilations fixes
16) Support for different log levels
17) Timestamps for log entries
18) "user" config parameter for setuid (patch from Nagilum)
19) Other misc features and bug fixes

ver 0.8.7 (2003/9/3)
1) Fix a memory leak.  When closing a interface, was called close() on the fd
instead of calling fclose() on the fp that was opened with fdopen().

ver 0.8.6 (2003/8/25)
1) Fix a memory leak when a buffered existed, and a connection was unexpectedly
closed, and i wasn't free'ing the buffer apropriatly.

ver 0.8.5 (2003/8/17)
1) Fix a bug where an extra end of line is returned when attempting to play a
non existing file.  This causes parsing errors for clients.

ver 0.8.4 (2003/8/13)
1) Fix a bug where garbage is returned with errors in "list" command

ver 0.8.3 (2003/8/12) 
1) Fix a compilation error on older linux systems
2) Fix a bug in searching by title
3) Add "list" command
4) Add config options for specifying libao driver/plugin and options
5) Add config option to specify which address to bind to
6) Add support for loading and saving absolute pathnames in saved playlists
7) Playlist no longer creates duplicate entries for song data (more me
efficient)
8) Songs deleted from the db are now removed for the playlist as well

ver 0.8.2 (2003/7/22)
1) Increased the connection que for listen() from 0 to 5
2) Cleanup configure makefiles so that mpd uses MPD_LIBS and MPD_CFLAGS
rather than LIBS and CFLAGS
3) Put a cap on the number of commands per command list
4) Put a cap on the maximum number of buffered output lines
5) Get rid of TIME_WAIT/EADDRINUSE socket problem
6) Use asynchronious IO (i.e. trigger SIGIO instead so we can sleep in
select() calls longer)

ver 0.8.1 (2003/7/11)
1) FreeBSD fixes
2) Fix for rare segfault when updating
3) Fix bug where client was being hungup on when done playing current song
4) Fix bug when playing flac's where it incorrectly reports an error
5) Make stop playlist on error configurable
6) Configure checks for installed libmad and libid3tag and uses those if found
7) Use buffer->finished in *_decode's instead of depending on catching signals

ver 0.8.0 (2003/7/6)
1) Flac support
2) Make playlist max length configurable
3) New backward compatible status (backward compatible for 0.8.0 on)
4) listall command now can take a directory as an argument
5) Buffer rewritten to use shared memory instead of sockets
6) Playlist adding done using db
7) Add sort to list, and use binary search for finding
8) New "stats" command
9) Command list (for faster adding of large batches of files)
10) Add buffered chunks before play
11) Useful error reporting to clients (part of status command)
12) Use libid3tag for reading id3 tags (more stable)
13) Non-blocking output to clients
14) Fix bug when removing items from directory
15) Fix bug when playing mono mp3's
16) Fix bug when attempting to delete files when using samba
17) Lots of other bug fixes I can't remember

ver 0.7.0 (2003/6/20)
1) use mad instead of mpg123 for mp3 decoding
2) volume support
3) repeate playlist support
4) use autoconf/automake (i.e. "configure")
5) configurable max connections

ver 0.6.2 (2003/6/11)
1) Buffer support for ogg
2) new config file options: "connection_timeout" and "mpg123_ignore_junk"
3) new commands: "next", "previous", and "listall"
Thanks to Niklas Hofer for "next" and "previous" patches!
4) Search by filename
5) bug fix for pause when playing mp3's

ver 0.6.1 (2003/5/29)
1) Add conf file support
2) Fix a bug when doing mp3stop (do wait3(NULL,WNOHANG|WUNTRACED,NULL))
3) Fix a bug when fork'ing, fflush file buffers before forking so the
child doesn't print the same stuff in the buffer.

ver 0.6.0 (2003/5/25)
1) Add ogg vorbis support
2) Fix two bugs relating to tables, one for search by title, and one where we
freed the tables before directories, causing a segfault
3) The info command has been removed.

ver 0.5.0-0.5.2
Initial release(s).  Support for MP3 via mpg123<|MERGE_RESOLUTION|>--- conflicted
+++ resolved
@@ -1,4 +1,3 @@
-<<<<<<< HEAD
 ver 0.19 (not yet released)
 * protocol
   - new commands "addtagid", "cleartagid", "listfiles", "rangeid"
@@ -71,13 +70,12 @@
 * ARM NEON optimizations
 * install systemd unit for socket activation
 * Android port
-=======
+
 ver 0.18.15 (not yet released)
 * command
   - list: reset used size after the list has been processed
 * fix MixRamp
 * work around build failure on NetBSD
->>>>>>> e93975cb
 
 ver 0.18.14 (2014/09/11)
 * protocol
