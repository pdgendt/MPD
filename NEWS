--- conflicted
+++ resolved
@@ -1,4 +1,3 @@
-<<<<<<< HEAD
 ver 0.18 (2012/??/??)
 * configuration:
   - allow tilde paths for socket
@@ -28,11 +27,10 @@
   - mvp: remove obsolete plugin
 * improved decoder/output error reporting
 * eliminate timer wakeup on idle MPD
-=======
+
 ver 0.17.6 (not yet released)
 * mixer:
   - alsa: fix busy loop when USB sound device gets unplugged
->>>>>>> 9a107625
 
 ver 0.17.5 (2013/08/04)
 * protocol:
