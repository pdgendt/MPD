--- conflicted
+++ resolved
@@ -1,4 +1,3 @@
-<<<<<<< HEAD
 ver 0.20 (not yet released)
 * protocol
   - "commands" returns playlist commands only if playlist_directory configured
@@ -60,12 +59,9 @@
 * switch the code base to C++14
   - GCC 4.9 or clang 3.4 (or newer) recommended
 
-ver 0.19.20 (not yet released)
-=======
 ver 0.19.20 (2016/12/09)
 * protocol
   - "setprio" re-enqueues old song if priority has been raised
->>>>>>> fef45d46
 * decoder
   - ffmpeg: ignore empty packets
   - pcm: fix corruption bug with partial frames (after short read)
