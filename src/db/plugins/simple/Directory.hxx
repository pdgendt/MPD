/*
 * Copyright 2003-2017 The Music Player Daemon Project
 * http://www.musicpd.org
 *
 * This program is free software; you can redistribute it and/or modify
 * it under the terms of the GNU General Public License as published by
 * the Free Software Foundation; either version 2 of the License, or
 * (at your option) any later version.
 *
 * This program is distributed in the hope that it will be useful,
 * but WITHOUT ANY WARRANTY; without even the implied warranty of
 * MERCHANTABILITY or FITNESS FOR A PARTICULAR PURPOSE.  See the
 * GNU General Public License for more details.
 *
 * You should have received a copy of the GNU General Public License along
 * with this program; if not, write to the Free Software Foundation, Inc.,
 * 51 Franklin Street, Fifth Floor, Boston, MA 02110-1301 USA.
 */

#ifndef MPD_DIRECTORY_HXX
#define MPD_DIRECTORY_HXX

#include "check.h"
#include "Compiler.h"
#include "db/Visitor.hxx"
#include "db/PlaylistVector.hxx"
#include "Song.hxx"

#include <boost/intrusive/list.hpp>

#include <string>

/**
 * Virtual directory that is really an archive file or a folder inside
 * the archive (special value for Directory::device).
 */
static constexpr unsigned DEVICE_INARCHIVE = -1;

/**
 * Virtual directory that is really a song file with one or more "sub"
 * songs as specified by DecoderPlugin::container_scan() (special
 * value for Directory::device).
 */
static constexpr unsigned DEVICE_CONTAINER = -2;

class SongFilter;
class Database;

struct Directory {
	static constexpr auto link_mode = boost::intrusive::normal_link;
	typedef boost::intrusive::link_mode<link_mode> LinkMode;
	typedef boost::intrusive::list_member_hook<LinkMode> Hook;

	/**
	 * Pointers to the siblings of this directory within the
	 * parent directory.  It is unused (undefined) in the root
	 * directory.
	 *
	 * This attribute is protected with the global #db_mutex.
	 * Read access in the update thread does not need protection.
	 */
	Hook siblings;

	typedef boost::intrusive::member_hook<Directory, Hook,
					      &Directory::siblings> SiblingsHook;
	typedef boost::intrusive::list<Directory, SiblingsHook,
				       boost::intrusive::constant_time_size<false>> List;

	/**
	 * A doubly linked list of child directories.
	 *
	 * This attribute is protected with the global #db_mutex.
	 * Read access in the update thread does not need protection.
	 */
	List children;

	/**
	 * A doubly linked list of songs within this directory.
	 *
	 * This attribute is protected with the global #db_mutex.
	 * Read access in the update thread does not need protection.
	 */
	SongList songs;

	PlaylistVector playlists;

<<<<<<< HEAD
	Directory *const parent;
	time_t mtime = 0;
	unsigned inode = 0, device = 0;
=======
	Directory *parent;
	time_t mtime;
	uint64_t inode, device;
>>>>>>> 7b7fb5ac

	const std::string path;

	/**
	 * If this is not nullptr, then this directory does not really
	 * exist, but is a mount point for another #Database.
	 */
	Database *mounted_database = nullptr;

public:
	Directory(std::string &&_path_utf8, Directory *_parent);
	~Directory();

	/**
	 * Create a new root #Directory object.
	 */
	gcc_malloc
	static Directory *NewRoot() {
		return new Directory(std::string(), nullptr);
	}

	bool IsMount() const {
		return mounted_database != nullptr;
	}

	/**
	 * Remove this #Directory object from its parent and free it.  This
	 * must not be called with the root Directory.
	 *
	 * Caller must lock the #db_mutex.
	 */
	void Delete();

	/**
	 * Create a new #Directory object as a child of the given one.
	 *
	 * Caller must lock the #db_mutex.
	 *
	 * @param name_utf8 the UTF-8 encoded name of the new sub directory
	 */
	gcc_malloc
	Directory *CreateChild(const char *name_utf8);

	/**
	 * Caller must lock the #db_mutex.
	 */
	gcc_pure
	const Directory *FindChild(const char *name) const;

	gcc_pure
	Directory *FindChild(const char *name) {
		const Directory *cthis = this;
		return const_cast<Directory *>(cthis->FindChild(name));
	}

	/**
	 * Look up a sub directory, and create the object if it does not
	 * exist.
	 *
	 * Caller must lock the #db_mutex.
	 */
	Directory *MakeChild(const char *name_utf8) {
		Directory *child = FindChild(name_utf8);
		if (child == nullptr)
			child = CreateChild(name_utf8);
		return child;
	}

	struct LookupResult {
		/**
		 * The last directory that was found.  If the given
		 * URI could not be resolved at all, then this is the
		 * root directory.
		 */
		Directory *directory;

		/**
		 * The remaining URI part (without leading slash) or
		 * nullptr if the given URI was consumed completely.
		 */
		const char *uri;
	};

	/**
	 * Looks up a directory by its relative URI.
	 *
	 * @param uri the relative URI
	 * @return the Directory, or nullptr if none was found
	 */
	gcc_pure
	LookupResult LookupDirectory(const char *uri);

	gcc_pure
	bool IsEmpty() const {
		return children.empty() &&
			songs.empty() &&
			playlists.empty();
	}

	gcc_pure
	const char *GetPath() const {
		return path.c_str();
	}

	/**
	 * Returns the base name of the directory.
	 */
	gcc_pure
	const char *GetName() const;

	/**
	 * Is this the root directory of the music database?
	 */
	gcc_pure
	bool IsRoot() const {
		return parent == nullptr;
	}

	template<typename T>
	void ForEachChildSafe(T &&t) {
		const auto end = children.end();
		for (auto i = children.begin(), next = i; i != end; i = next) {
			next = std::next(i);
			t(*i);
		}
	}

	template<typename T>
	void ForEachSongSafe(T &&t) {
		const auto end = songs.end();
		for (auto i = songs.begin(), next = i; i != end; i = next) {
			next = std::next(i);
			t(*i);
		}
	}

	/**
	 * Look up a song in this directory by its name.
	 *
	 * Caller must lock the #db_mutex.
	 */
	gcc_pure
	const Song *FindSong(const char *name_utf8) const;

	gcc_pure
	Song *FindSong(const char *name_utf8) {
		const Directory *cthis = this;
		return const_cast<Song *>(cthis->FindSong(name_utf8));
	}

	/**
	 * Add a song object to this directory.  Its "parent" attribute must
	 * be set already.
	 */
	void AddSong(Song *song);

	/**
	 * Remove a song object from this directory (which effectively
	 * invalidates the song object, because the "parent" attribute becomes
	 * stale), but does not free it.
	 */
	void RemoveSong(Song *song);

	/**
	 * Caller must lock the #db_mutex.
	 */
	void PruneEmpty();

	/**
	 * Sort all directory entries recursively.
	 *
	 * Caller must lock the #db_mutex.
	 */
	void Sort();

	/**
	 * Caller must lock #db_mutex.
	 */
	void Walk(bool recursive, const SongFilter *match,
		  VisitDirectory visit_directory, VisitSong visit_song,
		  VisitPlaylist visit_playlist) const;

	gcc_pure
	LightDirectory Export() const;
};

#endif<|MERGE_RESOLUTION|>--- conflicted
+++ resolved
@@ -84,15 +84,9 @@
 
 	PlaylistVector playlists;
 
-<<<<<<< HEAD
 	Directory *const parent;
 	time_t mtime = 0;
-	unsigned inode = 0, device = 0;
-=======
-	Directory *parent;
-	time_t mtime;
-	uint64_t inode, device;
->>>>>>> 7b7fb5ac
+	uint64_t inode = 0, device = 0;
 
 	const std::string path;
 
