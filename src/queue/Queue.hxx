/*
 * Copyright 2003-2017 The Music Player Daemon Project
 * http://www.musicpd.org
 *
 * This program is free software; you can redistribute it and/or modify
 * it under the terms of the GNU General Public License as published by
 * the Free Software Foundation; either version 2 of the License, or
 * (at your option) any later version.
 *
 * This program is distributed in the hope that it will be useful,
 * but WITHOUT ANY WARRANTY; without even the implied warranty of
 * MERCHANTABILITY or FITNESS FOR A PARTICULAR PURPOSE.  See the
 * GNU General Public License for more details.
 *
 * You should have received a copy of the GNU General Public License along
 * with this program; if not, write to the Free Software Foundation, Inc.,
 * 51 Franklin Street, Fifth Floor, Boston, MA 02110-1301 USA.
 */

#ifndef MPD_QUEUE_HXX
#define MPD_QUEUE_HXX

#include "Compiler.h"
#include "IdTable.hxx"
#include "util/LazyRandomEngine.hxx"

#include <algorithm>

#include <assert.h>
#include <stdint.h>

class DetachedSong;

/**
 * A queue of songs.  This is the backend of the playlist: it contains
 * an ordered list of songs.
 *
 * Songs can be addressed in three possible ways:
 *
 * - the position in the queue
 * - the unique id (which stays the same, regardless of moves)
 * - the order number (which only differs from "position" in random mode)
 */
struct Queue {
	/**
	 * reserve max_length * HASH_MULT elements in the id
	 * number space
	 */
	static constexpr unsigned HASH_MULT = 4;

	/**
	 * One element of the queue: basically a song plus some queue specific
	 * information attached.
	 */
	struct Item {
		DetachedSong *song;

		/** the unique id of this item in the queue */
		unsigned id;

		/** when was this item last changed? */
		uint32_t version;

		/**
		 * The priority of this item, between 0 and 255.  High
		 * priority value means that this song gets played first in
		 * "random" mode.
		 */
		uint8_t priority;
	};

	/** configured maximum length of the queue */
	const unsigned max_length;

	/** number of songs in the queue */
	unsigned length = 0;

	/** the current version number */
	uint32_t version = 1;

	/** all songs in "position" order */
	Item *const items;

	/** map order numbers to positions */
	unsigned *const order;

	/** map song ids to positions */
	IdTable id_table;

	/** repeat playback when the end of the queue has been
	    reached? */
	bool repeat = false;

	/** play only current song. */
	bool single = false;

	/** remove each played files. */
	bool consume = false;

	/** play back songs in random order? */
	bool random = false;

	/** random number generator for shuffle and random mode */
	LazyRandomEngine rand;

	explicit Queue(unsigned max_length) noexcept;

	/**
	 * Deinitializes a queue object.  It does not free the queue
	 * pointer itself.
	 */
	~Queue() noexcept;

	Queue(const Queue &) = delete;
	Queue &operator=(const Queue &) = delete;

	unsigned GetLength() const noexcept {
		assert(length <= max_length);

		return length;
	}

	/**
	 * Determine if the queue is empty, i.e. there are no songs.
	 */
	bool IsEmpty() const noexcept {
		return length == 0;
	}

	/**
	 * Determine if the maximum number of songs has been reached.
	 */
	bool IsFull() const noexcept {
		assert(length <= max_length);

		return length >= max_length;
	}

	/**
	 * Is that a valid position number?
	 */
	bool IsValidPosition(unsigned position) const noexcept {
		return position < length;
	}

	/**
	 * Is that a valid order number?
	 */
	bool IsValidOrder(unsigned _order) const noexcept {
		return _order < length;
	}

	int IdToPosition(unsigned id) const noexcept {
		return id_table.IdToPosition(id);
	}

	int PositionToId(unsigned position) const noexcept {
		assert(position < length);

		return items[position].id;
	}

	gcc_pure
	unsigned OrderToPosition(unsigned _order) const noexcept {
		assert(_order < length);

		return order[_order];
	}

	gcc_pure
	unsigned PositionToOrder(unsigned position) const noexcept {
		assert(position < length);

		for (unsigned i = 0;; ++i) {
			assert(i < length);

			if (order[i] == position)
				return i;
		}
	}

	gcc_pure
	uint8_t GetPriorityAtPosition(unsigned position) const noexcept {
		assert(position < length);

		return items[position].priority;
	}

	const Item &GetOrderItem(unsigned i) const noexcept {
		assert(IsValidOrder(i));

		return items[OrderToPosition(i)];
	}

	uint8_t GetOrderPriority(unsigned i) const noexcept {
		return GetOrderItem(i).priority;
	}

	/**
	 * Returns the song at the specified position.
	 */
	DetachedSong &Get(unsigned position) const noexcept {
		assert(position < length);

		return *items[position].song;
	}

	/**
	 * Returns the song at the specified order number.
	 */
	DetachedSong &GetOrder(unsigned _order) const noexcept {
		return Get(OrderToPosition(_order));
	}

	/**
	 * Is the song at the specified position newer than the specified
	 * version?
	 */
	bool IsNewerAtPosition(unsigned position,
			       uint32_t _version) const noexcept {
		assert(position < length);

		return _version > version ||
			items[position].version >= _version ||
			items[position].version == 0;
	}

	/**
	 * Returns the order number following the specified one.  This takes
	 * end of queue and "repeat" mode into account.
	 *
	 * @return the next order number, or -1 to stop playback
	 */
	gcc_pure
	int GetNextOrder(unsigned order) const noexcept;

	/**
	 * Increments the queue's version number.  This handles integer
	 * overflow well.
	 */
	void IncrementVersion() noexcept;

	/**
	 * Marks the specified song as "modified".  Call
	 * IncrementVersion() after all modifications have been made.
	 * number.
	 */
	void ModifyAtPosition(unsigned position) noexcept {
		assert(position < length);

		items[position].version = version;
	}

	/**
	 * Marks the specified song as "modified".  Call
	 * IncrementVersion() after all modifications have been made.
	 * number.
	 */
	void ModifyAtOrder(unsigned order) noexcept;

	/**
	 * Appends a song to the queue and returns its position.  Prior to
	 * that, the caller must check if the queue is already full.
	 *
	 * If a song is not in the database (determined by
	 * Song::IsInDatabase()), it is freed when removed from the
	 * queue.
	 *
	 * @param priority the priority of this new queue item
	 */
	unsigned Append(DetachedSong &&song, uint8_t priority) noexcept;

	/**
	 * Swaps two songs, addressed by their position.
	 */
	void SwapPositions(unsigned position1, unsigned position2) noexcept;

	/**
	 * Swaps two songs, addressed by their order number.
	 */
	void SwapOrders(unsigned order1, unsigned order2) noexcept {
		std::swap(order[order1], order[order2]);
	}

	/**
	 * Moves a song to a new position in the "order" list.
	 *
	 * @return to_order
	 */
	unsigned MoveOrder(unsigned from_order, unsigned to_order) noexcept;

	/**
	 * Moves a song to a new position in the "order" list before
	 * the given one.
	 *
	 * @return the new order number of the given "from" song
	 */
	unsigned MoveOrderBefore(unsigned from_order,
				 unsigned to_order) noexcept;

	/**
	 * Moves a song to a new position in the "order" list after
	 * the given one.
	 *
	 * @return the new order number of the given "from" song
	 */
	unsigned MoveOrderAfter(unsigned from_order,
				unsigned to_order) noexcept;

	/**
	 * Moves a song to a new position.
	 */
	void MovePostion(unsigned from, unsigned to) noexcept;

	/**
	 * Moves a range of songs to a new position.
	 */
	void MoveRange(unsigned start, unsigned end, unsigned to) noexcept;

	/**
	 * Removes a song from the playlist.
	 */
	void DeletePosition(unsigned position) noexcept;

	/**
	 * Removes all songs from the playlist.
	 */
	void Clear() noexcept;

	/**
	 * Initializes the "order" array, and restores "normal" order.
	 */
	void RestoreOrder() noexcept {
		for (unsigned i = 0; i < length; ++i)
			order[i] = i;
	}

	/**
	 * Shuffle the order of items in the specified range, ignoring
	 * their priorities.
	 */
	void ShuffleOrderRange(unsigned start, unsigned end) noexcept;

	/**
	 * Shuffle the order of items in the specified range, taking their
	 * priorities into account.
	 */
	void ShuffleOrderRangeWithPriority(unsigned start,
					   unsigned end) noexcept;

	/**
	 * Shuffles the virtual order of songs, but does not move them
	 * physically.  This is used in random mode.
	 */
	void ShuffleOrder() noexcept;

	void ShuffleOrderFirst(unsigned start, unsigned end) noexcept;

	/**
	 * Shuffles the virtual order of the last song in the
	 * specified (order) range; only songs which match this song's
	 * priority are considered.  This is used in random mode after
	 * a song has been appended by Append().
	 */
<<<<<<< HEAD
	void ShuffleOrderLast(unsigned start, unsigned end) noexcept;
=======
	void ShuffleOrderLastWithPriority(unsigned start, unsigned end);
>>>>>>> 12085038

	/**
	 * Shuffles a (position) range in the queue.  The songs are physically
	 * shuffled, not by using the "order" mapping.
	 */
	void ShuffleRange(unsigned start, unsigned end) noexcept;

	bool SetPriority(unsigned position, uint8_t priority, int after_order,
			 bool reorder=true) noexcept;

	bool SetPriorityRange(unsigned start_position, unsigned end_position,
			      uint8_t priority, int after_order) noexcept;

private:
	void MoveItemTo(unsigned from, unsigned to) noexcept {
		unsigned from_id = items[from].id;

		items[to] = items[from];
		items[to].version = version;
		id_table.Move(from_id, to);
	}

	/**
	 * Find the first item that has this specified priority or
	 * higher.
	 */
	gcc_pure
	unsigned FindPriorityOrder(unsigned start_order, uint8_t priority,
				   unsigned exclude_order) const noexcept;

	gcc_pure
	unsigned CountSamePriority(unsigned start_order,
				   uint8_t priority) const noexcept;
};

#endif<|MERGE_RESOLUTION|>--- conflicted
+++ resolved
@@ -362,11 +362,7 @@
 	 * priority are considered.  This is used in random mode after
 	 * a song has been appended by Append().
 	 */
-<<<<<<< HEAD
-	void ShuffleOrderLast(unsigned start, unsigned end) noexcept;
-=======
-	void ShuffleOrderLastWithPriority(unsigned start, unsigned end);
->>>>>>> 12085038
+	void ShuffleOrderLastWithPriority(unsigned start, unsigned end) noexcept;
 
 	/**
 	 * Shuffles a (position) range in the queue.  The songs are physically
