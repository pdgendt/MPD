/*
 * Copyright 2003-2017 The Music Player Daemon Project
 * http://www.musicpd.org
 * Copyright (C) 2014-2015 François 'mmu_man' Revol
 *
 * This program is free software; you can redistribute it and/or modify
 * it under the terms of the GNU General Public License as published by
 * the Free Software Foundation; either version 2 of the License, or
 * (at your option) any later version.
 *
 * This program is distributed in the hope that it will be useful,
 * but WITHOUT ANY WARRANTY; without even the implied warranty of
 * MERCHANTABILITY or FITNESS FOR A PARTICULAR PURPOSE.  See the
 * GNU General Public License for more details.
 *
 * You should have received a copy of the GNU General Public License along
 * with this program; if not, write to the Free Software Foundation, Inc.,
 * 51 Franklin Street, Fifth Floor, Boston, MA 02110-1301 USA.
 */

#include "config.h"
#include "HaikuOutputPlugin.hxx"
#include "../OutputAPI.hxx"
#include "mixer/MixerList.hxx"
#include "util/Domain.hxx"
#include "system/Error.hxx"
#include "Log.hxx"

#include <AppFileInfo.h>
#include <Application.h>
#include <Bitmap.h>
#include <IconUtils.h>
#include <MediaDefs.h>
#include <MediaRoster.h>
#include <Notification.h>
#include <OS.h>
#include <Resources.h>
#include <StringList.h>
#include <SoundPlayer.h>

#include <string.h>

#define UTF8_PLAY "\xE2\x96\xB6"

class HaikuOutput final: AudioOutput {
	friend int haiku_output_get_volume(HaikuOutput &haiku);
	friend bool haiku_output_set_volume(HaikuOutput &haiku, unsigned volume);

	size_t write_size;

	media_raw_audio_format format;
	BSoundPlayer* sound_player;

	sem_id new_buffer;
	sem_id buffer_done;

	uint8* buffer;
	size_t buffer_size;
	size_t buffer_filled;

	unsigned buffer_delay;

public:
	HaikuOutput(const ConfigBlock &block)
		:AudioOutput(0),
		 /* XXX: by default we should let the MediaKit propose the buffer size */
		 write_size(block.GetPositiveValue("write_size", 4096u)) {}

	~HaikuOutput();

	static AudioOutput *Create(EventLoop &event_loop,
				   const ConfigBlock &block);

private:
	void Open(AudioFormat &audio_format) override;
	void Close() noexcept override;

<<<<<<< HEAD
	size_t Play(const void *chunk, size_t size) override;
	void Cancel() noexcept override;
=======
	size_t Play(const void *chunk, size_t size);
>>>>>>> c2cbb7b8

	std::chrono::steady_clock::duration Delay() const noexcept override;

	void FillBuffer(void* _buffer, size_t size,
		gcc_unused const media_raw_audio_format& _format);

	void SendTag(const Tag &tag) override;
};

static constexpr Domain haiku_output_domain("haiku_output");

static void
initialize_application()
{
	// required to send the notification with a bitmap
	// TODO: actually Run() it and handle B_QUIT_REQUESTED
	// TODO: use some locking?
	if (be_app == NULL) {
		FormatDebug(haiku_output_domain, "creating be_app\n");
		new BApplication("application/x-vnd.MusicPD");
	}
}

static void
finalize_application()
{
	// TODO: use some locking?
	delete be_app;
	be_app = NULL;
	FormatDebug(haiku_output_domain, "deleting be_app\n");
}

static bool
haiku_test_default_device(void)
{
	BSoundPlayer testPlayer;
	return testPlayer.InitCheck() == B_OK;

}

inline AudioOutput *
HaikuOutput::Create(EventLoop &, const ConfigBlock &block)
{
	initialize_application();

	return new HaikuOutput(block);
}

void
HaikuOutput::Close() noexcept
{
	sound_player->SetHasData(false);
	delete_sem(new_buffer);
	delete_sem(buffer_done);
	sound_player->Stop();
	delete sound_player;
	sound_player = nullptr;
}

HaikuOutput::~HaikuOutput()
{
	delete_sem(new_buffer);
	delete_sem(buffer_done);

	finalize_application();
}

static void
fill_buffer(void* cookie, void* buffer, size_t size,
	const media_raw_audio_format& format)
{
	HaikuOutput *ad = (HaikuOutput *)cookie;
	ad->FillBuffer(buffer, size, format);
}


void
HaikuOutput::FillBuffer(void* _buffer, size_t size,
	gcc_unused const media_raw_audio_format& _format)
{

	buffer = (uint8*)_buffer;
	buffer_size = size;
	buffer_filled = 0;
	bigtime_t start = system_time();
	release_sem(new_buffer);
	acquire_sem(buffer_done);
	bigtime_t w = system_time() - start;
	
	if (w > 5000LL) {
		FormatDebug(haiku_output_domain,
			"haiku:fill_buffer waited %Ldus\n", w);
	}
	
	if (buffer_filled < buffer_size) {
		memset(buffer + buffer_filled, 0,
			buffer_size - buffer_filled);
		FormatDebug(haiku_output_domain,
			"haiku:fill_buffer filled %d size %d clearing remainder\n",
			(int)buffer_filled, (int)buffer_size);

	}
}

void
HaikuOutput::Open(AudioFormat &audio_format)
{
	status_t err;
	format = media_multi_audio_format::wildcard;

	switch (audio_format.format) {
	case SampleFormat::S8:
		format.format = media_raw_audio_format::B_AUDIO_CHAR;
		break;

	case SampleFormat::S16:
		format.format = media_raw_audio_format::B_AUDIO_SHORT;
		break;

	case SampleFormat::S32:
		format.format = media_raw_audio_format::B_AUDIO_INT;
		break;

	case SampleFormat::FLOAT:
		format.format = media_raw_audio_format::B_AUDIO_FLOAT;
		break;

	default:
		/* fall back to float */
		audio_format.format = SampleFormat::FLOAT;
		format.format = media_raw_audio_format::B_AUDIO_FLOAT;
		break;
	}

	format.frame_rate = audio_format.sample_rate;
	format.byte_order = B_MEDIA_HOST_ENDIAN;
	format.channel_count = audio_format.channels;

	buffer_size = 0;

	if (write_size)
		format.buffer_size = write_size;
	else
		format.buffer_size = BMediaRoster::Roster()->AudioBufferSizeFor(
			format.channel_count, format.format,
			format.frame_rate, B_UNKNOWN_BUS) * 2;

	FormatDebug(haiku_output_domain,
		"using haiku driver ad: bs: %d ws: %d "
		"channels %d rate %f fmt %08lx bs %d\n",
			(int)buffer_size, (int)write_size,
			(int)format.channel_count, format.frame_rate,
			format.format, (int)format.buffer_size);

	sound_player = new BSoundPlayer(&format, "MPD Output",
		fill_buffer, NULL, this);

	err = sound_player->InitCheck();
	if (err != B_OK) {
		delete sound_player;
		sound_player = NULL;
		throw MakeErrno(err, "BSoundPlayer::InitCheck() failed");
	}

	// calculate the allowable delay for the buffer (ms)
	buffer_delay = format.buffer_size;
	buffer_delay /= (format.format &
		media_raw_audio_format::B_AUDIO_SIZE_MASK);
	buffer_delay /= format.channel_count;
	buffer_delay *= 1000 / format.frame_rate;
	// half of the total buffer play time
	buffer_delay /= 2;
	FormatDebug(haiku_output_domain,
		"buffer delay: %d ms\n", buffer_delay);

	new_buffer = create_sem(0, "New buffer request");
	buffer_done = create_sem(0, "Buffer done");

	sound_player->SetVolume(1.0);
	sound_player->Start();
	sound_player->SetHasData(false);
}

size_t
HaikuOutput::Play(const void *chunk, size_t size)
{
	BSoundPlayer* const soundPlayer = sound_player;
	const uint8 *data = (const uint8 *)chunk;

	if (!soundPlayer->HasData())
		soundPlayer->SetHasData(true);
	acquire_sem(new_buffer);

	size_t bytesLeft = size;
	while (bytesLeft > 0) {
		if (buffer_filled == buffer_size) {
			// Request another buffer from BSoundPlayer
			release_sem(buffer_done);
			acquire_sem(new_buffer);
		}

		const size_t copyBytes = std::min(bytesLeft, buffer_size
			- buffer_filled);
		memcpy(buffer + buffer_filled, data,
			copyBytes);
		buffer_filled += copyBytes;
		data += copyBytes;
		bytesLeft -= copyBytes;
	}


	if (buffer_filled < buffer_size) {
		// Continue filling this buffer the next time this function is called
		release_sem(new_buffer);
	} else {
		// Buffer is full
		release_sem(buffer_done);
		//soundPlayer->SetHasData(false);
	}

	return size;
}

inline std::chrono::steady_clock::duration
HaikuOutput::Delay() const noexcept
{
	unsigned delay = buffer_filled ? 0 : buffer_delay;

	//FormatDebug(haiku_output_domain,
	//		"delay=%d\n", delay / 2);
	// XXX: doesn't work
	//return (delay / 2) ? 1 : 0;
	(void)delay;

	return std::chrono::steady_clock::duration::zero();
}

void
HaikuOutput::SendTag(const Tag &tag)
{
	status_t err;

	/* lazily initialized */
	static BBitmap *icon = NULL;

	if (icon == NULL) {
		BAppFileInfo info;
		BResources resources;
		err = resources.SetToImage((const void *)&HaikuOutput::SendTag);
		BFile file(resources.File());
		err = info.SetTo(&file);
		icon = new BBitmap(BRect(0, 0, (float)B_LARGE_ICON - 1,
			(float)B_LARGE_ICON - 1), B_BITMAP_NO_SERVER_LINK, B_RGBA32);
		err = info.GetIcon(icon, B_LARGE_ICON);
		if (err != B_OK) {
			delete icon;
			icon = NULL;
		}
	}

	BNotification notification(B_INFORMATION_NOTIFICATION);

	BString messageId("mpd_");
	messageId << find_thread(NULL);
	notification.SetMessageID(messageId);

	notification.SetGroup("Music Player Daemon");

	char timebuf[16];
	unsigned seconds = 0;
	if (!tag.duration.IsNegative()) {
		seconds = tag.duration.ToS();
		snprintf(timebuf, sizeof(timebuf), "%02d:%02d:%02d",
			 seconds / 3600, (seconds % 3600) / 60, seconds % 60);
	}

	BString artist;
	BString album;
	BString title;
	BString track;
	BString name;

	for (const auto &item : tag)
	{
		switch (item.type) {
		case TAG_ARTIST:
		case TAG_ALBUM_ARTIST:
			if (artist.Length() == 0)
				artist << item.value;
			break;
		case TAG_ALBUM:
			if (album.Length() == 0)
				album << item.value;
			break;
		case TAG_TITLE:
			if (title.Length() == 0)
				title << item.value;
			break;
		case TAG_TRACK:
			if (track.Length() == 0)
				track << item.value;
			break;
		case TAG_NAME:
			if (name.Length() == 0)
				name << item.value;
			break;
		case TAG_GENRE:
		case TAG_DATE:
		case TAG_ORIGINAL_DATE:
		case TAG_PERFORMER:
		case TAG_COMMENT:
		case TAG_DISC:
		case TAG_COMPOSER:
		case TAG_MUSICBRAINZ_ARTISTID:
		case TAG_MUSICBRAINZ_ALBUMID:
		case TAG_MUSICBRAINZ_ALBUMARTISTID:
		case TAG_MUSICBRAINZ_TRACKID:
		default:
			FormatDebug(haiku_output_domain,
				"tag item: type %d value '%s'\n", item.type, item.value);
			break;
		}
	}

	notification.SetTitle(UTF8_PLAY " Now Playing:");

	BStringList content;
	if (name.Length())
		content.Add(name);
	if (artist.Length())
		content.Add(artist);
	if (album.Length())
		content.Add(album);
	if (track.Length())
		content.Add(track);
	if (title.Length())
		content.Add(title);

	if (content.CountStrings() == 0)
		content.Add("(Unknown)");

	BString full = content.Join(" " B_UTF8_BULLET " ");

	if (seconds > 0)
		full << " (" << timebuf << ")";

	notification.SetContent(full);

	err = notification.SetIcon(icon);

	notification.Send();
}

int
haiku_output_get_volume(HaikuOutput &haiku)
{
	BSoundPlayer* const soundPlayer = haiku.sound_player;

	if (soundPlayer == NULL || soundPlayer->InitCheck() != B_OK)
		return 0;

	return (int)(soundPlayer->Volume() * 100 + 0.5);
}

bool
haiku_output_set_volume(HaikuOutput &haiku, unsigned volume)
{
	BSoundPlayer* const soundPlayer = haiku.sound_player;

	if (soundPlayer == NULL || soundPlayer->InitCheck() != B_OK)
		return false;

	soundPlayer->SetVolume((float)volume / 100);
	return true;
}

typedef AudioOutputWrapper<HaikuOutput> Wrapper;

const struct AudioOutputPlugin haiku_output_plugin = {
	"haiku",
	haiku_test_default_device,
	&HaikuOutput::Create,
	&haiku_mixer_plugin,
};<|MERGE_RESOLUTION|>--- conflicted
+++ resolved
@@ -75,12 +75,7 @@
 	void Open(AudioFormat &audio_format) override;
 	void Close() noexcept override;
 
-<<<<<<< HEAD
 	size_t Play(const void *chunk, size_t size) override;
-	void Cancel() noexcept override;
-=======
-	size_t Play(const void *chunk, size_t size);
->>>>>>> c2cbb7b8
 
 	std::chrono::steady_clock::duration Delay() const noexcept override;
 
