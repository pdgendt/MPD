/*
 * Copyright (C) 2003-2014 The Music Player Daemon Project
 * http://www.musicpd.org
 *
 * This program is free software; you can redistribute it and/or modify
 * it under the terms of the GNU General Public License as published by
 * the Free Software Foundation; either version 2 of the License, or
 * (at your option) any later version.
 *
 * This program is distributed in the hope that it will be useful,
 * but WITHOUT ANY WARRANTY; without even the implied warranty of
 * MERCHANTABILITY or FITNESS FOR A PARTICULAR PURPOSE.  See the
 * GNU General Public License for more details.
 *
 * You should have received a copy of the GNU General Public License along
 * with this program; if not, write to the Free Software Foundation, Inc.,
 * 51 Franklin Street, Fifth Floor, Boston, MA 02110-1301 USA.
 */

#include "config.h"
#include "Queue.hxx"
#include "DetachedSong.hxx"

Queue::Queue(unsigned _max_length)
	:max_length(_max_length), length(0),
	 version(1),
	 items(new Item[max_length]),
	 order(new unsigned[max_length]),
	 id_table(max_length * HASH_MULT),
	 repeat(false),
	 single(false),
	 consume(false),
	 random(false)
{
}

Queue::~Queue()
{
	Clear();

	delete[] items;
	delete[] order;
}

int
Queue::GetNextOrder(unsigned _order) const
{
	assert(_order < length);

	if (single && repeat && !consume)
		return _order;
	else if (_order + 1 < length)
		return _order + 1;
	else if (repeat && (_order > 0 || !consume))
		/* restart at first song */
		return 0;
	else
		/* end of queue */
		return -1;
}

void
Queue::IncrementVersion()
{
	static unsigned long max = ((uint32_t) 1 << 31) - 1;

	version++;

	if (version >= max) {
		for (unsigned i = 0; i < length; i++)
			items[i].version = 0;

		version = 1;
	}
}

void
Queue::ModifyAtOrder(unsigned _order)
{
	assert(_order < length);

	unsigned position = order[_order];
	ModifyAtPosition(position);
}

unsigned
<<<<<<< HEAD
queue::Append(DetachedSong &&song, uint8_t priority)
=======
Queue::Append(Song *song, uint8_t priority)
>>>>>>> ab9c9068
{
	assert(!IsFull());

	const unsigned position = length++;
	const unsigned id = id_table.Insert(position);

	auto &item = items[position];
	item.song = new DetachedSong(std::move(song));
	item.id = id;
	item.version = version;
	item.priority = priority;

	order[position] = position;

	return id;
}

void
Queue::SwapPositions(unsigned position1, unsigned position2)
{
	unsigned id1 = items[position1].id;
	unsigned id2 = items[position2].id;

	std::swap(items[position1], items[position2]);

	items[position1].version = version;
	items[position2].version = version;

	id_table.Move(id1, position2);
	id_table.Move(id2, position1);
}

void
Queue::MovePostion(unsigned from, unsigned to)
{
	const Item tmp = items[from];

	/* move songs to one less in from->to */

	for (unsigned i = from; i < to; i++)
		MoveItemTo(i + 1, i);

	/* move songs to one more in to->from */

	for (unsigned i = from; i > to; i--)
		MoveItemTo(i - 1, i);

	/* put song at _to_ */

	id_table.Move(tmp.id, to);
	items[to] = tmp;
	items[to].version = version;

	/* now deal with order */

	if (random) {
		for (unsigned i = 0; i < length; i++) {
			if (order[i] > from && order[i] <= to)
				order[i]--;
			else if (order[i] < from &&
				 order[i] >= to)
				order[i]++;
			else if (from == order[i])
				order[i] = to;
		}
	}
}

void
Queue::MoveRange(unsigned start, unsigned end, unsigned to)
{
	Item tmp[end - start];
	// Copy the original block [start,end-1]
	for (unsigned i = start; i < end; i++)
		tmp[i - start] = items[i];

	// If to > start, we need to move to-start items to start, starting from end
	for (unsigned i = end; i < end + to - start; i++)
		MoveItemTo(i, start + i - end);

	// If to < start, we need to move start-to items to newend (= end + to - start), starting from to
	// This is the same as moving items from start-1 to to (decreasing), with start-1 going to end-1
	// We have to iterate in this order to avoid writing over something we haven't yet moved
	for (int i = start - 1; i >= int(to); i--)
		MoveItemTo(i, i + end - start);

	// Copy the original block back in, starting at to.
	for (unsigned i = start; i< end; i++)
	{
		id_table.Move(tmp[i - start].id, to + i - start);
		items[to + i - start] = tmp[i-start];
		items[to + i - start].version = version;
	}

	if (random) {
		// Update the positions in the queue.
		// Note that the ranges for these cases are the same as the ranges of
		// the loops above.
		for (unsigned i = 0; i < length; i++) {
			if (order[i] >= end && order[i] < to + end - start)
				order[i] -= end - start;
			else if (order[i] < start &&
				 order[i] >= to)
				order[i] += end - start;
			else if (start <= order[i] && order[i] < end)
				order[i] += to - start;
		}
	}
}

void
Queue::MoveOrder(unsigned from_order, unsigned to_order)
{
	assert(from_order < length);
	assert(to_order <= length);

	const unsigned from_position = OrderToPosition(from_order);

	if (from_order < to_order) {
		for (unsigned i = from_order; i < to_order; ++i)
			order[i] = order[i + 1];
	} else {
		for (unsigned i = from_order; i > to_order; --i)
			order[i] = order[i - 1];
	}

	order[to_order] = from_position;
}

void
Queue::DeletePosition(unsigned position)
{
	assert(position < length);

	delete items[position].song;

	const unsigned id = PositionToId(position);
	const unsigned _order = PositionToOrder(position);

	--length;

	/* release the song id */

	id_table.Erase(id);

	/* delete song from songs array */

	for (unsigned i = position; i < length; i++)
		MoveItemTo(i + 1, i);

	/* delete the entry from the order array */

	for (unsigned i = _order; i < length; i++)
		order[i] = order[i + 1];

	/* readjust values in the order array */

	for (unsigned i = 0; i < length; i++)
		if (order[i] > position)
			--order[i];
}

void
Queue::Clear()
{
	for (unsigned i = 0; i < length; i++) {
		Item *item = &items[i];

		delete item->song;

		id_table.Erase(item->id);
	}

	length = 0;
}

static void
queue_sort_order_by_priority(Queue *queue, unsigned start, unsigned end)
{
	assert(queue != nullptr);
	assert(queue->random);
	assert(start <= end);
	assert(end <= queue->length);

	auto cmp = [queue](unsigned a_pos, unsigned b_pos){
		const Queue::Item &a = queue->items[a_pos];
		const Queue::Item &b = queue->items[b_pos];

		return a.priority > b.priority;
	};

	std::stable_sort(queue->order + start, queue->order + end, cmp);
}

void
Queue::ShuffleOrderRange(unsigned start, unsigned end)
{
	assert(random);
	assert(start <= end);
	assert(end <= length);

	rand.AutoCreate();
	std::shuffle(order + start, order + end, rand);
}

/**
 * Sort the "order" of items by priority, and then shuffle each
 * priority group.
 */
void
Queue::ShuffleOrderRangeWithPriority(unsigned start, unsigned end)
{
	assert(random);
	assert(start <= end);
	assert(end <= length);

	if (start == end)
		return;

	/* first group the range by priority */
	queue_sort_order_by_priority(this, start, end);

	/* now shuffle each priority group */
	unsigned group_start = start;
	uint8_t group_priority = GetOrderPriority(start);

	for (unsigned i = start + 1; i < end; ++i) {
		const uint8_t priority = GetOrderPriority(i);
		assert(priority <= group_priority);

		if (priority != group_priority) {
			/* start of a new group - shuffle the one that
			   has just ended */
			ShuffleOrderRange(group_start, i);
			group_start = i;
			group_priority = priority;
		}
	}

	/* shuffle the last group */
	ShuffleOrderRange(group_start, end);
}

void
Queue::ShuffleOrder()
{
	ShuffleOrderRangeWithPriority(0, length);
}

void
Queue::ShuffleOrderFirst(unsigned start, unsigned end)
{
	rand.AutoCreate();

	std::uniform_int_distribution<unsigned> distribution(start, end - 1);
	SwapOrders(start, distribution(rand));
}

void
Queue::ShuffleOrderLast(unsigned start, unsigned end)
{
	rand.AutoCreate();

	std::uniform_int_distribution<unsigned> distribution(start, end - 1);
	SwapOrders(end - 1, distribution(rand));
}

void
Queue::ShuffleRange(unsigned start, unsigned end)
{
	assert(start <= end);
	assert(end <= length);

	rand.AutoCreate();

	for (unsigned i = start; i < end; i++) {
		std::uniform_int_distribution<unsigned> distribution(start,
								     end - 1);
		unsigned ri = distribution(rand);
		SwapPositions(i, ri);
	}
}

unsigned
Queue::FindPriorityOrder(unsigned start_order, uint8_t priority,
			 unsigned exclude_order) const
{
	assert(random);
	assert(start_order <= length);

	for (unsigned i = start_order; i < length; ++i) {
		const unsigned position = OrderToPosition(i);
		const Item *item = &items[position];
		if (item->priority <= priority && i != exclude_order)
			return i;
	}

	return length;
}

unsigned
Queue::CountSamePriority(unsigned start_order, uint8_t priority) const
{
	assert(random);
	assert(start_order <= length);

	for (unsigned i = start_order; i < length; ++i) {
		const unsigned position = OrderToPosition(i);
		const Item *item = &items[position];
		if (item->priority != priority)
			return i - start_order;
	}

	return length - start_order;
}

bool
Queue::SetPriority(unsigned position, uint8_t priority, int after_order)
{
	assert(position < length);

	Item *item = &items[position];
	uint8_t old_priority = item->priority;
	if (old_priority == priority)
		return false;

	item->version = version;
	item->priority = priority;

	if (!random)
		/* don't reorder if not in random mode */
		return true;

	unsigned _order = PositionToOrder(position);
	if (after_order >= 0) {
		if (_order == (unsigned)after_order)
			/* don't reorder the current song */
			return true;

		if (_order < (unsigned)after_order) {
			/* the specified song has been played already
			   - enqueue it only if its priority has just
			   become bigger than the current one's */

			const unsigned after_position =
				OrderToPosition(after_order);
			const Item *after_item =
				&items[after_position];
			if (old_priority > after_item->priority ||
			    priority <= after_item->priority)
				/* priority hasn't become bigger */
				return true;
		}
	}

	/* move the item to the beginning of the priority group (or
	   create a new priority group) */

	const unsigned before_order =
		FindPriorityOrder(after_order + 1, priority, _order);
	const unsigned new_order = before_order > _order
		? before_order - 1
		: before_order;
	MoveOrder(_order, new_order);

	/* shuffle the song within that priority group */

	const unsigned priority_count = CountSamePriority(new_order, priority);
	assert(priority_count >= 1);
	ShuffleOrderFirst(new_order, new_order + priority_count);

	return true;
}

bool
Queue::SetPriorityRange(unsigned start_position, unsigned end_position,
			uint8_t priority, int after_order)
{
	assert(start_position <= end_position);
	assert(end_position <= length);

	bool modified = false;
	int after_position = after_order >= 0
		? (int)OrderToPosition(after_order)
		: -1;
	for (unsigned i = start_position; i < end_position; ++i) {
		after_order = after_position >= 0
			? (int)PositionToOrder(after_position)
			: -1;

		modified |= SetPriority(i, priority, after_order);
	}

	return modified;
}<|MERGE_RESOLUTION|>--- conflicted
+++ resolved
@@ -84,11 +84,7 @@
 }
 
 unsigned
-<<<<<<< HEAD
-queue::Append(DetachedSong &&song, uint8_t priority)
-=======
-Queue::Append(Song *song, uint8_t priority)
->>>>>>> ab9c9068
+Queue::Append(DetachedSong &&song, uint8_t priority)
 {
 	assert(!IsFull());
 
